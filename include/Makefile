--- conflicted
+++ resolved
@@ -104,22 +104,6 @@
 
 INCS+=	osreldate.h
 
-<<<<<<< HEAD
-osreldate.h: ${.CURDIR}/../sys/conf/newvers.sh ${.CURDIR}/../sys/sys/param.h \
-    ${.CURDIR}/Makefile
-	@${ECHO} creating osreldate.h from newvers.sh
-	@MAKE=${MAKE}; \
-	PARAMFILE=${.CURDIR}/../sys/sys/param.h; \
-	. ${.CURDIR}/../sys/conf/newvers.sh; \
-	rm -f osreldate.h; \
-	echo "$$COPYRIGHT" > osreldate.h; \
-	echo "#ifdef _KERNEL" >> osreldate.h; \
-	echo "#error \"<osreldate.h> cannot be used in the kernel, use <sys/param.h>\"" >> osreldate.h; \
-	echo "#else" >> osreldate.h; \
-	echo "#undef __FreeBSD_version" >> osreldate.h; \
-	echo "#define __FreeBSD_version $$RELDATE" >> osreldate.h; \
-	echo "#endif" >> osreldate.h
-=======
 SYSDIR=			${.CURDIR}/../sys
 NEWVERS_SH=		${SYSDIR}/conf/newvers.sh
 PARAM_H=		${SYSDIR}/sys/param.h
@@ -132,7 +116,6 @@
 	    PARAM_H=${PARAM_H} \
 	    SYSDIR=${SYSDIR} \
 	    sh ${MK_OSRELDATE_SH}
->>>>>>> 006a42a9
 
 .for i in ${LHDRS}
 INCSLINKS+=	sys/$i ${INCLUDEDIR}/$i
@@ -187,19 +170,10 @@
 .endfor
 	mtree -deU ${MTREE_FOLLOWS_SYMLINKS} \
 	    -f ${.CURDIR}/../etc/mtree/BSD.include.dist \
-<<<<<<< HEAD
 	    -p ${DESTDIR}${INCLUDEDIR} > /dev/null
-.if ${MK_BIND_LIBS} != "no"
-	mtree -deU ${MTREE_FOLLOWS_SYMLINKS} \
-	    -f ${.CURDIR}/../etc/mtree/BIND.include.dist \
-	    -p ${DESTDIR}${INCLUDEDIR} > /dev/null
-.endif
 .if ${MK_META_MODE} == "yes"
 	touch ${.TARGET}
 .endif
-=======
-	    -p ${DESTDIR}${INCLUDEDIR}
->>>>>>> 006a42a9
 
 copies:
 .for i in ${LDIRS} ${LSUBDIRS} ${LSUBSUBDIRS} altq crypto machine machine/pc \
