Updating Information for FreeBSD current users.

This file is maintained and copyrighted by M. Warner Losh <imp@freebsd.org>.
See end of file for further details.  For commonly done items, please see the
COMMON ITEMS: section later in the file.  These instructions assume that you
basically know what you are doing.  If not, then please consult the FreeBSD
handbook:

    http://www.freebsd.org/doc/en_US.ISO8859-1/books/handbook/makeworld.html

Items affecting the ports and packages system can be found in
/usr/ports/UPDATING.  Please read that file before running portupgrade.

NOTE: FreeBSD has switched from gcc to clang. If you have trouble bootstrapping
from older versions of FreeBSD, try WITHOUT_CLANG and WITH_GCC to bootstrap to
the tip of head, and then rebuild without this option. The bootstrap process from
older version of current across the gcc/clang cutover is a bit fragile.

NOTE TO PEOPLE WHO THINK THAT FreeBSD 11.x IS SLOW:
	FreeBSD 11.x has many debugging features turned on, in both the kernel
	and userland.  These features attempt to detect incorrect use of
	system primitives, and encourage loud failure through extra sanity
	checking and fail stop semantics.  They also substantially impact
	system performance.  If you want to do performance measurement,
	benchmarking, and optimization, you'll want to turn them off.  This
	includes various WITNESS- related kernel options, INVARIANTS, malloc
	debugging flags in userland, and various verbose features in the
	kernel.  Many developers choose to disable these features on build
	machines to maximize performance.  (To completely disable malloc
	debugging, define MALLOC_PRODUCTION in /etc/make.conf, or to merely
	disable the most expensive debugging functionality run
	"ln -s 'abort:false,junk:false' /etc/malloc.conf".)

<<<<<<< HEAD
2015mmdd:
	Clang and llvm have been upgraded to 3.7.0.  Please see the
	20141231 entry below for information about prerequisites and upgrading,
	if you are not already using 3.5.0 or higher.

20150616:
	/etc/make.conf now included earlier.
	sys.mk now includes /etc/make.conf and {local,src}.sys.mk earlier
	than previously.
	This makes it simple to interpose external toolchains etc.
	However it may cause problems for users who have things like::

		INSTALL+= something

	in /etc/make.conf, since INSTALL is not yet defined.
	A safe fix for that is to have::
=======
20150630:
	The default kernel entropy-processing algorithm is now
	Fortuna, replacing Yarrow.

	Assuming you have 'device random' in your kernel config
	file, the configurations allow a kernel option to override
	this default. You may choose *ONE* of:

	options	RANDOM_YARROW	# Legacy /dev/random algorithm.
	options	RANDOM_DUMMY	# Blocking-only driver.

	If you have neither, you get Fortuna.  For most people,
	read no further, Fortuna will give a /dev/random that works
	like it always used to, and the difference will be irrelevant.

	If you remove 'device random', you get *NO* kernel-processed
	entopy at all. This may be acceptable to folks building
	embedded systems, but has complications. Carry on reading,
	and it is assumed you know what you need.

	*PLEASE* read random(4) and random(9) if you are in the
	habit of tweeking kernel configs, and/or if you are a member
	of the embedded community, wanting specific and not-usual
	behaviour from your security subsystems.

	NOTE!! If you use RANDOM_DUMMY and/or have no 'device
	random', you will NOT have a functioning /dev/random, and
	many cryptographic features will not work, including SSH.
	You may also find strange behaviour from the random(3) set
	of library functions, in particular sranddev(3), srandomdev(3)
	and arc4random(3). The reason for this is that the KERN_ARND
	sysctl only returns entropy if it thinks it has some to
	share, and with RANDOM_DUMMY or no 'device random' this
	will never happen.

20150623:
	An additional fix for the issue described in the 20150614 sendmail
	entry below has been been committed in revision 284717.
>>>>>>> 76b8ff88

20150616:
	FreeBSD's old make (fmake) has been removed from the system. It is
	available as the devel/fmake port or via pkg install fmake.
	
20150615:
	The fix for the issue described in the 20150614 sendmail entry
	below has been been committed in revision 284436.  The work
	around described in that entry is no longer needed unless the
	default setting is overridden by a confDH_PARAMETERS configuration
	setting of '5' or pointing to a 512 bit DH parameter file.

20150614:
	ALLOW_DEPRECATED_ATF_TOOLS/ATFFILE support has been removed from
	atf.test.mk (included from bsd.test.mk). Please upgrade devel/atf
	and devel/kyua to version 0.20+ and adjust any calling code to work
	with Kyuafile and kyua.

20150614:
	The import of openssl to address the FreeBSD-SA-15:10.openssl
	security advisory includes a change which rejects handshakes
	with DH parameters below 768 bits.  sendmail releases prior
	to 8.15.2 (not yet released), defaulted to a 512 bit
	DH parameter setting for client connections.  To work around
	this interoperability, sendmail can be configured to use a
	2048 bit DH parameter by:

	1. Edit /etc/mail/`hostname`.mc 
	2. If a setting for confDH_PARAMETERS does not exist or
	   exists and is set to a string beginning with '5',
	   replace it with '2'.
	3. If a setting for confDH_PARAMETERS exists and is set to
	   a file path, create a new file with:
		openssl dhparam -out /path/to/file 2048
	4. Rebuild the .cf file:
		cd /etc/mail/; make; make install
	5. Restart sendmail:
		cd /etc/mail/; make restart

	A sendmail patch is coming, at which time this file will be
	updated.

20150604:
	Generation of legacy formatted entries have been disabled by default
	in pwd_mkdb(8), as all base system consumers of the legacy formatted
	entries were converted to use the new format by default when the new,
	machine independent format have been added and supported since FreeBSD
	5.x.

	Please see the pwd_mkdb(8) manual page for further details.

20150525:
	Clang and llvm have been upgraded to 3.6.1 release.  Please see the
	20141231 entry below for information about prerequisites and upgrading,
	if you are not already using 3.5.0 or higher.

20150521:
	TI platform code switched to using vendor DTS files and this update
	may break existing systems running on Beaglebone, Beaglebone Black,
	and Pandaboard:

	- dtb files should be regenerated/reinstalled. Filenames are the
	  same but content is different now
	- GPIO addressing was changed, now each GPIO bank (32 pins per bank)
	  has its own /dev/gpiocX device, e.g. pin 121 on /dev/gpioc0 in old
	  addressing scheme is now pin 25 on /dev/gpioc3.
	- Pandaboard: /etc/ttys should be updated, serial console device is
	  now /dev/ttyu2, not /dev/ttyu0

20150501:
	soelim(1) from gnu/usr.bin/groff has been replaced by usr.bin/soelim.
	If you need the GNU extension from groff soelim(1), install groff
	from package: pkg install groff, or via ports: textproc/groff.

20150423:
	chmod, chflags, chown and chgrp now affect symlinks in -R mode as
	defined in symlink(7); previously symlinks were silently ignored.

20150415:
	The const qualifier has been removed from iconv(3) to comply with
	POSIX.  The ports tree is aware of this from r384038 onwards.

20150416:
	Libraries specified by LIBADD in Makefiles must have a corresponding
	DPADD_<lib> variable to ensure correct dependencies.  This is now
	enforced in src.libnames.mk.

20150324:
	From legacy ata(4) driver was removed support for SATA controllers
	supported by more functional drivers ahci(4), siis(4) and mvs(4).
	Kernel modules ataahci and ataadaptec were removed completely,
	replaced by ahci and mvs modules respectively.

20150315:
	Clang, llvm and lldb have been upgraded to 3.6.0 release.  Please see
	the 20141231 entry below for information about prerequisites and
	upgrading, if you are not already using 3.5.0 or higher.

20150307:
	The 32-bit PowerPC kernel has been changed to a position-independent
	executable. This can only be booted with a version of loader(8)
	newer than January 31, 2015, so make sure to update both world and
	kernel before rebooting.

20150217:
	If you are running a -CURRENT kernel since r273872 (Oct 30th, 2014),
	but before r278950, the RNG was not seeded properly.  Immediately
	upgrade the kernel to r278950 or later and regenerate any keys (e.g.
	ssh keys or openssl keys) that were generated w/ a kernel from that
	range.  This does not affect programs that directly used /dev/random
	or /dev/urandom.  All userland uses of arc4random(3) are affected.

20150210:
	The autofs(4) ABI was changed in order to restore binary compatibility
	with 10.1-RELEASE.  The automountd(8) daemon needs to be rebuilt to work
	with the new kernel.

20150131:
	The powerpc64 kernel has been changed to a position-independent
	executable. This can only be booted with a new version of loader(8),
	so make sure to update both world and kernel before rebooting.

20150118:
	Clang and llvm have been upgraded to 3.5.1 release.  This is a bugfix
	only release, no new features have been added.  Please see the 20141231
	entry below for information about prerequisites and upgrading, if you
	are not already using 3.5.0.

20150107:
	ELF tools addr2line, elfcopy (strip), nm, size, and strings are now
	taken from the ELF Tool Chain project rather than GNU binutils. They
	should be drop-in replacements, with the addition of arm64 support.
	The WITHOUT_ELFTOOLCHAIN_TOOLS= knob may be used to obtain the
	binutils tools, if necessary.

20150105:
	The default Unbound configuration now enables remote control
	using a local socket.  Users who have already enabled the
	local_unbound service should regenerate their configuration
	by running "service local_unbound setup" as root.
	
20150102:
	The GNU texinfo and GNU info pages have been removed.
	To be able to view GNU info pages please install texinfo from ports.

20141231:
	Clang, llvm and lldb have been upgraded to 3.5.0 release.

	As of this release, a prerequisite for building clang, llvm and lldb is
	a C++11 capable compiler and C++11 standard library.  This means that to
	be able to successfully build the cross-tools stage of buildworld, with
	clang as the bootstrap compiler, your system compiler or cross compiler
	should either be clang 3.3 or later, or gcc 4.8 or later, and your
	system C++ library should be libc++, or libdstdc++ from gcc 4.8 or
	later.

	On any standard FreeBSD 10.x or 11.x installation, where clang and
	libc++ are on by default (that is, on x86 or arm), this should work out
	of the box.

	On 9.x installations where clang is enabled by default, e.g. on x86 and
	powerpc, libc++ will not be enabled by default, so libc++ should be
	built (with clang) and installed first.  If both clang and libc++ are
	missing, build clang first, then use it to build libc++.

	On 8.x and earlier installations, upgrade to 9.x first, and then follow
	the instructions for 9.x above.

	Sparc64 and mips users are unaffected, as they still use gcc 4.2.1 by
	default, and do not build clang.

	Many embedded systems are resource constrained, and will not be able to
	build clang in a reasonable time, or in some cases at all.  In those
	cases, cross building bootable systems on amd64 is a workaround.

	This new version of clang introduces a number of new warnings, of which
	the following are most likely to appear:

	-Wabsolute-value

	This warns in two cases, for both C and C++:
	* When the code is trying to take the absolute value of an unsigned
	  quantity, which is effectively a no-op, and almost never what was
	  intended.  The code should be fixed, if at all possible.  If you are
	  sure that the unsigned quantity can be safely cast to signed, without
	  loss of information or undefined behavior, you can add an explicit
	  cast, or disable the warning.

	* When the code is trying to take an absolute value, but the called
	  abs() variant is for the wrong type, which can lead to truncation.
	  If you want to disable the warning instead of fixing the code, please
	  make sure that truncation will not occur, or it might lead to unwanted
	  side-effects.

	-Wtautological-undefined-compare and
	-Wundefined-bool-conversion

	These warn when C++ code is trying to compare 'this' against NULL, while
	'this' should never be NULL in well-defined C++ code.  However, there is
	some legacy (pre C++11) code out there, which actively abuses this
	feature, which was less strictly defined in previous C++ versions.

	Squid and openjdk do this, for example.  The warning can be turned off
	for C++98 and earlier, but compiling the code in C++11 mode might result
	in unexpected behavior; for example, the parts of the program that are
	unreachable could be optimized away.

20141222:
	The old NFS client and server (kernel options NFSCLIENT, NFSSERVER)
	kernel sources have been removed. The .h files remain, since some
	utilities include them. This will need to be fixed later.
	If "mount -t oldnfs ..." is attempted, it will fail.
	If the "-o" option on mountd(8), nfsd(8) or nfsstat(1) is used,
	the utilities will report errors.

20141121:
	The handling of LOCAL_LIB_DIRS has been altered to skip addition of
	directories to top level SUBDIR variable when their parent
	directory is included in LOCAL_DIRS.  Users with build systems with
	such hierarchies and without SUBDIR entries in the parent
	directory Makefiles should add them or add the directories to
	LOCAL_DIRS.

20141109:
	faith(4) and faithd(8) have been removed from the base system. Faith
	has been obsolete for a very long time.

20141104:
	vt(4), the new console driver, is enabled by default. It brings
	support for Unicode and double-width characters, as well as
	support for UEFI and integration with the KMS kernel video
	drivers.

	You may need to update your console settings in /etc/rc.conf,
	most probably the keymap. During boot, /etc/rc.d/syscons will
	indicate what you need to do.

	vt(4) still has issues and lacks some features compared to
	syscons(4). See the wiki for up-to-date information:
	  https://wiki.freebsd.org/Newcons

	If you want to keep using syscons(4), you can do so by adding
	the following line to /boot/loader.conf:
	  kern.vty=sc

20141102:
	pjdfstest has been integrated into kyua as an opt-in test suite.
	Please see share/doc/pjdfstest/README for more details on how to
	execute it.

20141009:
	gperf has been removed from the base system for architectures
	that use clang. Ports that require gperf will obtain it from the
	devel/gperf port.

20140923:
	pjdfstest has been moved from tools/regression/pjdfstest to
	contrib/pjdfstest .

20140922:
	At svn r271982, The default linux compat kernel ABI has been adjusted
	to 2.6.18 in support of the linux-c6 compat ports infrastructure
	update.  If you wish to continue using the linux-f10 compat ports,
	add compat.linux.osrelease=2.6.16 to your local sysctl.conf.  Users are
	encouraged to update their linux-compat packages to linux-c6 during
	their next update cycle.

20140729:
	The ofwfb driver, used to provide a graphics console on PowerPC when
	using vt(4), no longer allows mmap() of all physical memory. This
	will prevent Xorg on PowerPC with some ATI graphics cards from
	initializing properly unless x11-servers/xorg-server is updated to
	1.12.4_8 or newer.

20140723:
	The xdev targets have been converted to using TARGET and
	TARGET_ARCH instead of XDEV and XDEV_ARCH.

20140719:
	The default unbound configuration has been modified to address
	issues with reverse lookups on networks that use private
	address ranges.  If you use the local_unbound service, run
	"service local_unbound setup" as root to regenerate your
	configuration, then "service local_unbound reload" to load the
	new configuration.

20140709:
	The GNU texinfo and GNU info pages are not built and installed
	anymore, WITH_INFO knob has been added to allow to built and install
	them again.
	UPDATE: see 20150102 entry on texinfo's removal

20140708:
	The GNU readline library is now an INTERNALLIB - that is, it is
	statically linked into consumers (GDB and variants) in the base
	system, and the shared library is no longer installed.  The
	devel/readline port is available for third party software that
	requires readline.

20140702:
	The Itanium architecture (ia64) has been removed from the list of
	known architectures. This is the first step in the removal of the
	architecture.

20140701:
	Commit r268115 has added NFSv4.1 server support, merged from
	projects/nfsv4.1-server.  Since this includes changes to the
	internal interfaces between the NFS related modules, a full
	build of the kernel and modules will be necessary.
	__FreeBSD_version has been bumped.

20140629:
	The WITHOUT_VT_SUPPORT kernel config knob has been renamed
	WITHOUT_VT.  (The other _SUPPORT knobs have a consistent meaning
	which differs from the behaviour controlled by this knob.)

20140619:
	Maximal length of the serial number in CTL was increased from 16 to
	64 chars, that breaks ABI.  All CTL-related tools, such as ctladm
	and ctld, need to be rebuilt to work with a new kernel.

20140606:
	The libatf-c and libatf-c++ major versions were downgraded to 0 and
	1 respectively to match the upstream numbers.  They were out of
	sync because, when they were originally added to FreeBSD, the
	upstream versions were not respected.  These libraries are private
	and not yet built by default, so renumbering them should be a
	non-issue.  However, unclean source trees will yield broken test
	programs once the operator executes "make delete-old-libs" after a
	"make installworld".

	Additionally, the atf-sh binary was made private by moving it into
	/usr/libexec/.  Already-built shell test programs will keep the
	path to the old binary so they will break after "make delete-old"
	is run.

	If you are using WITH_TESTS=yes (not the default), wipe the object
	tree and rebuild from scratch to prevent spurious test failures.
	This is only needed once: the misnumbered libraries and misplaced
	binaries have been added to OptionalObsoleteFiles.inc so they will
	be removed during a clean upgrade.

20140512:
	Clang and llvm have been upgraded to 3.4.1 release.

20140508:
	We bogusly installed src.opts.mk in /usr/share/mk. This file should
	be removed to avoid issues in the future (and has been added to
	ObsoleteFiles.inc).

20140505:
	/etc/src.conf now affects only builds of the FreeBSD src tree. In the
	past, it affected all builds that used the bsd.*.mk files. The old
	behavior was a bug, but people may have relied upon it. To get this
	behavior back, you can .include /etc/src.conf from /etc/make.conf
	(which is still global and isn't changed). This also changes the
	behavior of incremental builds inside the tree of individual
	directories. Set MAKESYSPATH to ".../share/mk" to do that.
	Although this has survived make universe and some upgrade scenarios,
	other upgrade scenarios may have broken. At least one form of
	temporary breakage was fixed with MAKESYSPATH settings for buildworld
	as well... In cases where MAKESYSPATH isn't working with this
	setting, you'll need to set it to the full path to your tree.

	One side effect of all this cleaning up is that bsd.compiler.mk
	is no longer implicitly included by bsd.own.mk. If you wish to
	use COMPILER_TYPE, you must now explicitly include bsd.compiler.mk
	as well.

20140430:
	The lindev device has been removed since /dev/full has been made a
	standard device.  __FreeBSD_version has been bumped.

20140424:
	The knob WITHOUT_VI was added to the base system, which controls
	building ex(1), vi(1), etc. Older releases of FreeBSD required ex(1)
	in order to reorder files share/termcap and didn't build ex(1) as a
	build tool, so building/installing with WITH_VI is highly advised for
	build hosts for older releases.

	This issue has been fixed in stable/9 and stable/10 in r277022 and
	r276991, respectively.

20140418:
	The YES_HESIOD knob has been removed. It has been obsolete for
	a decade. Please move to using WITH_HESIOD instead or your builds
	will silently lack HESIOD.

20140405:
	The uart(4) driver has been changed with respect to its handling
	of the low-level console. Previously the uart(4) driver prevented
	any process from changing the baudrate or the CLOCAL and HUPCL
	control flags. By removing the restrictions, operators can make
	changes to the serial console port without having to reboot.
	However, when getty(8) is started on the serial device that is
	associated with the low-level console, a misconfigured terminal
	line in /etc/ttys will now have a real impact.
	Before upgrading the kernel, make sure that /etc/ttys has the
	serial console device configured as 3wire without baudrate to
	preserve the previous behaviour. E.g:
	    ttyu0  "/usr/libexec/getty 3wire"  vt100  on  secure

20140306:
	Support for libwrap (TCP wrappers) in rpcbind was disabled by default
	to improve performance.  To re-enable it, if needed, run rpcbind
	with command line option -W.

20140226:
	Switched back to the GPL dtc compiler due to updates in the upstream
	dts files not being supported by the BSDL dtc compiler. You will need
	to rebuild your kernel toolchain to pick up the new compiler. Core dumps
	may result while building dtb files during a kernel build if you fail
	to do so. Set WITHOUT_GPL_DTC if you require the BSDL compiler.

20140216:
	Clang and llvm have been upgraded to 3.4 release.

20140216:
	The nve(4) driver has been removed.  Please use the nfe(4) driver
	for NVIDIA nForce MCP Ethernet adapters instead.

20140212:
	An ABI incompatibility crept into the libc++ 3.4 import in r261283.
	This could cause certain C++ applications using shared libraries built
	against the previous version of libc++ to crash.  The incompatibility
	has now been fixed, but any C++ applications or shared libraries built
	between r261283 and r261801 should be recompiled.

20140204:
	OpenSSH will now ignore errors caused by kernel lacking of Capsicum
	capability mode support.  Please note that enabling the feature in
	kernel is still highly recommended.

20140131:
	OpenSSH is now built with sandbox support, and will use sandbox as
	the default privilege separation method.  This requires Capsicum
	capability mode support in kernel.

20140128:
	The libelf and libdwarf libraries have been updated to newer
	versions from upstream. Shared library version numbers for
	these two libraries were bumped. Any ports or binaries
	requiring these two libraries should be recompiled.
	__FreeBSD_version is bumped to 1100006.

20140110:
	If a Makefile in a tests/ directory was auto-generating a Kyuafile
	instead of providing an explicit one, this would prevent such
	Makefile from providing its own Kyuafile in the future during
	NO_CLEAN builds.  This has been fixed in the Makefiles but manual
	intervention is needed to clean an objdir if you use NO_CLEAN:
	  # find /usr/obj -name Kyuafile | xargs rm -f

20131213:
	The behavior of gss_pseudo_random() for the krb5 mechanism
	has changed, for applications requesting a longer random string
	than produced by the underlying enctype's pseudo-random() function.
	In particular, the random string produced from a session key of
	enctype aes256-cts-hmac-sha1-96 or aes256-cts-hmac-sha1-96 will
	be different at the 17th octet and later, after this change.
	The counter used in the PRF+ construction is now encoded as a
	big-endian integer in accordance with RFC 4402.
	__FreeBSD_version is bumped to 1100004.

20131108:
	The WITHOUT_ATF build knob has been removed and its functionality
	has been subsumed into the more generic WITHOUT_TESTS.  If you were
	using the former to disable the build of the ATF libraries, you
	should change your settings to use the latter.

20131025:
	The default version of mtree is nmtree which is obtained from
	NetBSD.  The output is generally the same, but may vary
	slightly.  If you found you need identical output adding
	"-F freebsd9" to the command line should do the trick.  For the
	time being, the old mtree is available as fmtree.

20131014:
	libbsdyml has been renamed to libyaml and moved to /usr/lib/private.
	This will break ports-mgmt/pkg. Rebuild the port, or upgrade to pkg
	1.1.4_8 and verify bsdyml not linked in, before running "make
	delete-old-libs":
	  # make -C /usr/ports/ports-mgmt/pkg build deinstall install clean
	  or
	  # pkg install pkg; ldd /usr/local/sbin/pkg | grep bsdyml

20131010:
	The rc.d/jail script has been updated to support jail(8)
	configuration file.  The "jail_<jname>_*" rc.conf(5) variables
	for per-jail configuration are automatically converted to
	/var/run/jail.<jname>.conf before the jail(8) utility is invoked.
	This is transparently backward compatible.  See below about some
	incompatibilities and rc.conf(5) manual page for more details.

	These variables are now deprecated in favor of jail(8) configuration
	file.  One can use "rc.d/jail config <jname>" command to generate
	a jail(8) configuration file in /var/run/jail.<jname>.conf without
	running the jail(8) utility.   The default pathname of the
	configuration file is /etc/jail.conf and can be specified by
	using $jail_conf or $jail_<jname>_conf variables.

	Please note that jail_devfs_ruleset accepts an integer at
	this moment.  Please consider to rewrite the ruleset name
	with an integer.

20130930:
	BIND has been removed from the base system.  If all you need
	is a local resolver, simply enable and start the local_unbound
	service instead.  Otherwise, several versions of BIND are
	available in the ports tree.   The dns/bind99 port is one example.

	With this change, nslookup(1) and dig(1) are no longer in the base
	system.  Users should instead use host(1) and drill(1) which are
	in the base system.  Alternatively, nslookup and dig can
	be obtained by installing the dns/bind-tools port.

20130916:
	With the addition of unbound(8), a new unbound user is now
	required during installworld.  "mergemaster -p" can be used to
	add the user prior to installworld, as documented in the handbook.

20130911:
	OpenSSH is now built with DNSSEC support, and will by default
	silently trust signed SSHFP records.  This can be controlled with
	the VerifyHostKeyDNS client configuration setting.  DNSSEC support
	can be disabled entirely with the WITHOUT_LDNS option in src.conf.

20130906:
	The GNU Compiler Collection and C++ standard library (libstdc++)
	are no longer built by default on platforms where clang is the system
	compiler.  You can enable them with the WITH_GCC and WITH_GNUCXX
	options in src.conf.  

20130905:
	The PROCDESC kernel option is now part of the GENERIC kernel
	configuration and is required for the rwhod(8) to work.
	If you are using custom kernel configuration, you should include
	'options PROCDESC'.

20130905:
	The API and ABI related to the Capsicum framework was modified
	in backward incompatible way. The userland libraries and programs
	have to be recompiled to work with the new kernel. This includes the
	following libraries and programs, but the whole buildworld is
	advised: libc, libprocstat, dhclient, tcpdump, hastd, hastctl,
	kdump, procstat, rwho, rwhod, uniq.

20130903:
	AES-NI intrinsic support has been added to gcc.  The AES-NI module
	has been updated to use this support.  A new gcc is required to build
	the aesni module on both i386 and amd64.

20130821:
	The PADLOCK_RNG and RDRAND_RNG kernel options are now devices.
	Thus "device padlock_rng" and "device rdrand_rng" should be
	used instead of "options PADLOCK_RNG" & "options RDRAND_RNG".

20130813:
	WITH_ICONV has been split into two feature sets.  WITH_ICONV now
	enables just the iconv* functionality and is now on by default.
	WITH_LIBICONV_COMPAT enables the libiconv api and link time
	compatability.  Set WITHOUT_ICONV to build the old way.
	If you have been using WITH_ICONV before, you will very likely
	need to turn on WITH_LIBICONV_COMPAT.

20130806:
	INVARIANTS option now enables DEBUG for code with OpenSolaris and
	Illumos origin, including ZFS.  If you have INVARIANTS in your
	kernel configuration, then there is no need to set DEBUG or ZFS_DEBUG
	explicitly.
	DEBUG used to enable witness(9) tracking of OpenSolaris (mostly ZFS)
	locks if WITNESS option was set.  Because that generated a lot of
	witness(9) reports and all of them were believed to be false
	positives, this is no longer done.  New option OPENSOLARIS_WITNESS
	can be used to achieve the previous behavior.

20130806:
	Timer values in IPv6 data structures now use time_uptime instead
	of time_second.  Although this is not a user-visible functional
	change, userland utilities which directly use them---ndp(8),
	rtadvd(8), and rtsold(8) in the base system---need to be updated
	to r253970 or later.

20130802:
	find -delete can now delete the pathnames given as arguments,
	instead of only files found below them or if the pathname did
	not contain any slashes. Formerly, the following error message
	would result:

	find: -delete: <path>: relative path potentially not safe

	Deleting the pathnames given as arguments can be prevented
	without error messages using -mindepth 1 or by changing
	directory and passing "." as argument to find. This works in the
	old as well as the new version of find.

20130726:
	Behavior of devfs rules path matching has been changed.
	Pattern is now always matched against fully qualified devfs
	path and slash characters must be explicitly matched by
	slashes in pattern (FNM_PATHNAME). Rulesets involving devfs
	subdirectories must be reviewed.

20130716:
	The default ARM ABI has changed to the ARM EABI. The old ABI is
	incompatible with the ARM EABI and all programs and modules will
	need to be rebuilt to work with a new kernel.

	To keep using the old ABI ensure the WITHOUT_ARM_EABI knob is set.

	NOTE: Support for the old ABI will be removed in the future and
	users are advised to upgrade.

20130709:
	pkg_install has been disconnected from the build if you really need it
	you should add WITH_PKGTOOLS in your src.conf(5).

20130709:
	Most of network statistics structures were changed to be able
	keep 64-bits counters. Thus all tools, that work with networking
	statistics, must be rebuilt (netstat(1), bsnmpd(1), etc.)

20130629:
	Fix targets that run multiple make's to use && rather than ;
	so that subsequent steps depend on success of previous.

	NOTE: if building 'universe' with -j* on stable/8 or stable/9
	it would be better to start the build using bmake, to avoid
	overloading the machine.

20130618:
	Fix a bug that allowed a tracing process (e.g. gdb) to write
	to a memory-mapped file in the traced process's address space
	even if neither the traced process nor the tracing process had
	write access to that file.

20130615:
	CVS has been removed from the base system.  An exact copy
	of the code is available from the devel/cvs port.

20130613:
	Some people report the following error after the switch to bmake:

		make: illegal option -- J
		usage: make [-BPSXeiknpqrstv] [-C directory] [-D variable]
			...
		*** [buildworld] Error code 2

	this likely due to an old instance of make in
	${MAKEPATH} (${MAKEOBJDIRPREFIX}${.CURDIR}/make.${MACHINE})
	which src/Makefile will use that blindly, if it exists, so if
	you see the above error:

		rm -rf `make -V MAKEPATH`

	should resolve it.

20130516:
	Use bmake by default.
	Whereas before one could choose to build with bmake via
	-DWITH_BMAKE one must now use -DWITHOUT_BMAKE to use the old
	make. The goal is to remove these knobs for 10-RELEASE.

	It is worth noting that bmake (like gmake) treats the command
	line as the unit of failure, rather than statements within the
	command line.  Thus '(cd some/where && dosomething)' is safer
	than 'cd some/where; dosomething'. The '()' allows consistent
	behavior in parallel build.

20130429:
        Fix a bug that allows NFS clients to issue READDIR on files.

20130426:
	The WITHOUT_IDEA option has been removed because
	the IDEA patent expired.

20130426:
	The sysctl which controls TRIM support under ZFS has been renamed
	from vfs.zfs.trim_disable -> vfs.zfs.trim.enabled and has been
	enabled by default.

20130425:
	The mergemaster command now uses the default MAKEOBJDIRPREFIX
	rather than creating it's own in the temporary directory in
	order allow access to bootstrapped versions of tools such as
	install and mtree.  When upgrading from version of FreeBSD where
	the install command does not support -l, you will need to
	install a new mergemaster command if mergemaster -p is required.
	This can be accomplished with the command (cd src/usr.sbin/mergemaster
	&& make install).

20130404:
	Legacy ATA stack, disabled and replaced by new CAM-based one since
	FreeBSD 9.0, completely removed from the sources.  Kernel modules
	atadisk and atapi*, user-level tools atacontrol and burncd are
	removed.  Kernel option `options ATA_CAM` is now permanently enabled
	and removed.

20130319:
	SOCK_CLOEXEC and SOCK_NONBLOCK flags have been added to socket(2)
	and socketpair(2). Software, in particular Kerberos, may
	automatically detect and use these during building. The resulting
	binaries will not work on older kernels.

20130308:
	CTL_DISABLE has also been added to the sparc64 GENERIC (for further
	information, see the respective 20130304 entry).

20130304:
	Recent commits to callout(9) changed the size of struct callout,
	so the KBI is probably heavily disturbed. Also, some functions
	in callout(9)/sleep(9)/sleepqueue(9)/condvar(9) KPIs were replaced
	by macros. Every kernel module using it won't load, so rebuild
	is requested.

	The ctl device has been re-enabled in GENERIC for i386 and amd64,
	but does not initialize by default (because of the new CTL_DISABLE
	option) to save memory.  To re-enable it, remove the CTL_DISABLE
	option from the kernel config file or set kern.cam.ctl.disable=0
	in /boot/loader.conf.

20130301:
	The ctl device has been disabled in GENERIC for i386 and amd64.
	This was done due to the extra memory being allocated at system
	initialisation time by the ctl driver which was only used if
	a CAM target device was created.  This makes a FreeBSD system
	unusable on 128MB or less of RAM.

20130208:
	A new compression method (lz4) has been merged to -HEAD.  Please
	refer to zpool-features(7) for more information.

	Please refer to the "ZFS notes" section of this file for information
	on upgrading boot ZFS pools.

20130129:
	A BSD-licensed patch(1) variant has been added and is installed
	as bsdpatch, being the GNU version the default patch.
	To inverse the logic and use the BSD-licensed one as default,
	while having the GNU version installed as gnupatch, rebuild
	and install world with the WITH_BSD_PATCH knob set.

20130121:
	Due to the use of the new -l option to install(1) during build
	and install, you must take care not to directly set the INSTALL
	make variable in your /etc/make.conf, /etc/src.conf, or on the
	command line.  If you wish to use the -C flag for all installs
	you may be able to add INSTALL+=-C to /etc/make.conf or
	/etc/src.conf.

20130118:
	The install(1) option -M has changed meaning and now takes an
	argument that is a file or path to append logs to.  In the
	unlikely event that -M was the last option on the command line
	and the command line contained at least two files and a target
	directory the first file will have logs appended to it.  The -M
	option served little practical purpose in the last decade so its
	use is expected to be extremely rare.

20121223:
	After switching to Clang as the default compiler some users of ZFS
	on i386 systems started to experience stack overflow kernel panics.
	Please consider using 'options KSTACK_PAGES=4' in such configurations.

20121222:
	GEOM_LABEL now mangles label names read from file system metadata.
	Mangling affect labels containing spaces, non-printable characters,
	'%' or '"'. Device names in /etc/fstab and other places may need to
	be updated.

20121217:
	By default, only the 10 most recent kernel dumps will be saved.  To
	restore the previous behaviour (no limit on the number of kernel dumps
	stored in the dump directory) add the following line to /etc/rc.conf:

		savecore_flags=""

20121201:
	With the addition of auditdistd(8), a new auditdistd user is now
	required during installworld.  "mergemaster -p" can be used to
	add the user prior to installworld, as documented in the handbook.

20121117:
	The sin6_scope_id member variable in struct sockaddr_in6 is now
	filled by the kernel before passing the structure to the userland via
	sysctl or routing socket.  This means the KAME-specific embedded scope
	id in sin6_addr.s6_addr[2] is always cleared in userland application.
	This behavior can be controlled by net.inet6.ip6.deembed_scopeid.
	__FreeBSD_version is bumped to 1000025.

20121105:
	On i386 and amd64 systems WITH_CLANG_IS_CC is now the default.
	This means that the world and kernel will be compiled with clang
	and that clang will be installed as /usr/bin/cc, /usr/bin/c++,
	and /usr/bin/cpp.  To disable this behavior and revert to building
	with gcc, compile with WITHOUT_CLANG_IS_CC. Really old versions
	of current may need to bootstrap WITHOUT_CLANG first if the clang
	build fails (its compatibility window doesn't extend to the 9 stable
	branch point).

20121102:
	The IPFIREWALL_FORWARD kernel option has been removed. Its
	functionality now turned on by default.

20121023:
	The ZERO_COPY_SOCKET kernel option has been removed and
	split into SOCKET_SEND_COW and SOCKET_RECV_PFLIP.
	NB: SOCKET_SEND_COW uses the VM page based copy-on-write
	mechanism which is not safe and may result in kernel crashes.
	NB: The SOCKET_RECV_PFLIP mechanism is useless as no current
	driver supports disposeable external page sized mbuf storage.
	Proper replacements for both zero-copy mechanisms are under
	consideration and will eventually lead to complete removal
	of the two kernel options.

20121023:
	The IPv4 network stack has been converted to network byte
	order. The following modules need to be recompiled together
	with kernel: carp(4), divert(4), gif(4), siftr(4), gre(4),
	pf(4), ipfw(4), ng_ipfw(4), stf(4).

20121022:
	Support for non-MPSAFE filesystems was removed from VFS. The
	VFS_VERSION was bumped, all filesystem modules shall be
	recompiled.

20121018:
	All the non-MPSAFE filesystems have been disconnected from
	the build. The full list includes: codafs, hpfs, ntfs, nwfs,
	portalfs, smbfs, xfs.

20121016:
	The interface cloning API and ABI has changed. The following
	modules need to be recompiled together with kernel:
	ipfw(4), pfsync(4), pflog(4), usb(4), wlan(4), stf(4),
	vlan(4), disc(4), edsc(4), if_bridge(4), gif(4), tap(4),
	faith(4), epair(4), enc(4), tun(4), if_lagg(4), gre(4).

20121015:
	The sdhci driver was split in two parts: sdhci (generic SD Host
	Controller logic) and sdhci_pci (actual hardware driver).
	No kernel config modifications are required, but if you
	load sdhc as a module you must switch to sdhci_pci instead.

20121014:
	Import the FUSE kernel and userland support into base system.

20121013:
	The GNU sort(1) program has been removed since the BSD-licensed
	sort(1) has been the default for quite some time and no serious
	problems have been reported.  The corresponding WITH_GNU_SORT
	knob has also gone.

20121006:
	The pfil(9) API/ABI for AF_INET family has been changed. Packet
	filtering modules: pf(4), ipfw(4), ipfilter(4) need to be recompiled
	with new kernel.

20121001:
	The net80211(4) ABI has been changed to allow for improved driver
	PS-POLL and power-save support.  All wireless drivers need to be
	recompiled to work with the new kernel.

20120913:
	The random(4) support for the VIA hardware random number
	generator (`PADLOCK') is no longer enabled unconditionally.
	Add the padlock_rng device in the custom kernel config if
	needed.  The GENERIC kernels on i386 and amd64 do include the
	device, so the change only affects the custom kernel
	configurations.

20120908:
	The pf(4) packet filter ABI has been changed. pfctl(8) and
	snmp_pf module need to be recompiled to work with new kernel.

20120828:
	A new ZFS feature flag "com.delphix:empty_bpobj" has been merged
	to -HEAD. Pools that have empty_bpobj in active state can not be
	imported read-write with ZFS implementations that do not support
	this feature. For more information read the zpool-features(5)
	manual page.

20120727:
	The sparc64 ZFS loader has been changed to no longer try to auto-
	detect ZFS providers based on diskN aliases but now requires these
	to be explicitly listed in the OFW boot-device environment variable. 

20120712:
	The OpenSSL has been upgraded to 1.0.1c.  Any binaries requiring
	libcrypto.so.6 or libssl.so.6 must be recompiled.  Also, there are
	configuration changes.  Make sure to merge /etc/ssl/openssl.cnf.

20120712:
	The following sysctls and tunables have been renamed for consistency
	with other variables:
	  kern.cam.da.da_send_ordered   -> kern.cam.da.send_ordered
	  kern.cam.ada.ada_send_ordered -> kern.cam.ada.send_ordered

20120628:
	The sort utility has been replaced with BSD sort.  For now, GNU sort
	is also available as "gnusort" or the default can be set back to
	GNU sort by setting WITH_GNU_SORT.  In this case, BSD sort will be
	installed as "bsdsort".

20120611:
	A new version of ZFS (pool version 5000) has been merged to -HEAD.
	Starting with this version the old system of ZFS pool versioning
	is superseded by "feature flags". This concept enables forward
	compatibility against certain future changes in functionality of ZFS
	pools. The first read-only compatible "feature flag" for ZFS pools
	is named "com.delphix:async_destroy". For more information
	read the new zpool-features(5) manual page.
	Please refer to the "ZFS notes" section of this file for information
	on upgrading boot ZFS pools.

20120417:
	The malloc(3) implementation embedded in libc now uses sources imported
	as contrib/jemalloc.  The most disruptive API change is to
	/etc/malloc.conf.  If your system has an old-style /etc/malloc.conf,
	delete it prior to installworld, and optionally re-create it using the
	new format after rebooting.  See malloc.conf(5) for details
	(specifically the TUNING section and the "opt.*" entries in the MALLCTL
	NAMESPACE section).

20120328:
	Big-endian MIPS TARGET_ARCH values no longer end in "eb".  mips64eb
	is now spelled mips64.  mipsn32eb is now spelled mipsn32.  mipseb is
	now spelled mips.  This is to aid compatibility with third-party
	software that expects this naming scheme in uname(3).  Little-endian
	settings are unchanged. If you are updating a big-endian mips64 machine
	from before this change, you may need to set MACHINE_ARCH=mips64 in
	your environment before the new build system will recognize your machine.

20120306:
	Disable by default the option VFS_ALLOW_NONMPSAFE for all supported
	platforms.

20120229:
	Now unix domain sockets behave "as expected" on	nullfs(5). Previously
	nullfs(5) did not pass through all behaviours to the underlying layer,
	as a result if we bound to a socket on the lower layer we could connect
	only to the lower path; if we bound to the upper layer we could connect
	only to	the upper path. The new behavior is one can connect to both the
	lower and the upper paths regardless what layer path one binds to.

20120211:
	The getifaddrs upgrade path broken with 20111215 has been restored.
	If you have upgraded in between 20111215 and 20120209 you need to
	recompile libc again with your kernel.  You still need to recompile
	world to be able to configure CARP but this restriction already
	comes from 20111215.

20120114:
	The set_rcvar() function has been removed from /etc/rc.subr.  All
	base and ports rc.d scripts have been updated, so if you have a
	port installed with a script in /usr/local/etc/rc.d you can either
	hand-edit the rcvar= line, or reinstall the port.

	An easy way to handle the mass-update of /etc/rc.d:
	rm /etc/rc.d/* && mergemaster -i

20120109:
	panic(9) now stops other CPUs in the SMP systems, disables interrupts
	on the current CPU and prevents other threads from running.
	This behavior can be reverted using the kern.stop_scheduler_on_panic
	tunable/sysctl.
	The new behavior can be incompatible with kern.sync_on_panic.

20111215:
	The carp(4) facility has been changed significantly. Configuration
	of the CARP protocol via ifconfig(8) has changed, as well as format
	of CARP events submitted to devd(8) has changed. See manual pages
	for more information. The arpbalance feature of carp(4) is currently
	not supported anymore.

	Size of struct in_aliasreq, struct in6_aliasreq has changed. User
	utilities using SIOCAIFADDR, SIOCAIFADDR_IN6, e.g. ifconfig(8),
	need to be recompiled.

20111122:
	The acpi_wmi(4) status device /dev/wmistat has been renamed to
	/dev/wmistat0.

20111108:
	The option VFS_ALLOW_NONMPSAFE option has been added in order to
	explicitely support non-MPSAFE filesystems.
	It is on by default for all supported platform at this present
	time.

20111101:
	The broken amd(4) driver has been replaced with esp(4) in the amd64,
	i386 and pc98 GENERIC kernel configuration files.

20110930:
	sysinstall has been removed

20110923:
	The stable/9 branch created in subversion.  This corresponds to the
	RELENG_9 branch in CVS.

COMMON ITEMS:

	General Notes
	-------------
	Avoid using make -j when upgrading.  While generally safe, there are
	sometimes problems using -j to upgrade.  If your upgrade fails with
	-j, please try again without -j.  From time to time in the past there
	have been problems using -j with buildworld and/or installworld.  This
	is especially true when upgrading between "distant" versions (eg one
	that cross a major release boundary or several minor releases, or when
	several months have passed on the -current branch).

	Sometimes, obscure build problems are the result of environment
	poisoning.  This can happen because the make utility reads its
	environment when searching for values for global variables.  To run
	your build attempts in an "environmental clean room", prefix all make
	commands with 'env -i '.  See the env(1) manual page for more details.

	When upgrading from one major version to another it is generally best
	to upgrade to the latest code in the currently installed branch first,
	then do an upgrade to the new branch. This is the best-tested upgrade
	path, and has the highest probability of being successful.  Please try
	this approach before reporting problems with a major version upgrade.

	When upgrading a live system, having a root shell around before
	installing anything can help undo problems. Not having a root shell
	around can lead to problems if pam has changed too much from your
	starting point to allow continued authentication after the upgrade.

	ZFS notes
	---------
	When upgrading the boot ZFS pool to a new version, always follow
	these two steps:

	1.) recompile and reinstall the ZFS boot loader and boot block
	(this is part of "make buildworld" and "make installworld")

	2.) update the ZFS boot block on your boot drive

	The following example updates the ZFS boot block on the first
	partition (freebsd-boot) of a GPT partitioned drive ada0:
	"gpart bootcode -p /boot/gptzfsboot -i 1 ada0"

	Non-boot pools do not need these updates.

	To build a kernel
	-----------------
	If you are updating from a prior version of FreeBSD (even one just
	a few days old), you should follow this procedure.  It is the most
	failsafe as it uses a /usr/obj tree with a fresh mini-buildworld,

	make kernel-toolchain
	make -DALWAYS_CHECK_MAKE buildkernel KERNCONF=YOUR_KERNEL_HERE
	make -DALWAYS_CHECK_MAKE installkernel KERNCONF=YOUR_KERNEL_HERE

	To test a kernel once
	---------------------
	If you just want to boot a kernel once (because you are not sure
	if it works, or if you want to boot a known bad kernel to provide
	debugging information) run
	make installkernel KERNCONF=YOUR_KERNEL_HERE KODIR=/boot/testkernel
	nextboot -k testkernel

	To just build a kernel when you know that it won't mess you up
	--------------------------------------------------------------
	This assumes you are already running a CURRENT system.  Replace
	${arch} with the architecture of your machine (e.g. "i386",
	"arm", "amd64", "ia64", "pc98", "sparc64", "powerpc", "mips", etc).

	cd src/sys/${arch}/conf
	config KERNEL_NAME_HERE
	cd ../compile/KERNEL_NAME_HERE
	make depend
	make
	make install

	If this fails, go to the "To build a kernel" section.

	To rebuild everything and install it on the current system.
	-----------------------------------------------------------
	# Note: sometimes if you are running current you gotta do more than
	# is listed here if you are upgrading from a really old current.

	<make sure you have good level 0 dumps>
	make buildworld
	make kernel KERNCONF=YOUR_KERNEL_HERE
							[1]
	<reboot in single user>				[3]
	mergemaster -Fp					[5]
	make installworld
	mergemaster -Fi					[4]
	make delete-old					[6]
	<reboot>

	To cross-install current onto a separate partition
	--------------------------------------------------
	# In this approach we use a separate partition to hold
	# current's root, 'usr', and 'var' directories.   A partition
	# holding "/", "/usr" and "/var" should be about 2GB in
	# size.

	<make sure you have good level 0 dumps>
	<boot into -stable>
	make buildworld
	make buildkernel KERNCONF=YOUR_KERNEL_HERE
	<maybe newfs current's root partition>
	<mount current's root partition on directory ${CURRENT_ROOT}>
	make installworld DESTDIR=${CURRENT_ROOT} -DDB_FROM_SRC
	make distribution DESTDIR=${CURRENT_ROOT} # if newfs'd
	make installkernel KERNCONF=YOUR_KERNEL_HERE DESTDIR=${CURRENT_ROOT}
	cp /etc/fstab ${CURRENT_ROOT}/etc/fstab 		   # if newfs'd
	<edit ${CURRENT_ROOT}/etc/fstab to mount "/" from the correct partition>
	<reboot into current>
	<do a "native" rebuild/install as described in the previous section>
	<maybe install compatibility libraries from ports/misc/compat*>
	<reboot>


	To upgrade in-place from stable to current
	----------------------------------------------
	<make sure you have good level 0 dumps>
	make buildworld					[9]
	make kernel KERNCONF=YOUR_KERNEL_HERE		[8]
							[1]
	<reboot in single user>				[3]
	mergemaster -Fp					[5]
	make installworld
	mergemaster -Fi					[4]
	make delete-old					[6]
	<reboot>

	Make sure that you've read the UPDATING file to understand the
	tweaks to various things you need.  At this point in the life
	cycle of current, things change often and you are on your own
	to cope.  The defaults can also change, so please read ALL of
	the UPDATING entries.

	Also, if you are tracking -current, you must be subscribed to
	freebsd-current@freebsd.org.  Make sure that before you update
	your sources that you have read and understood all the recent
	messages there.  If in doubt, please track -stable which has
	much fewer pitfalls.

	[1] If you have third party modules, such as vmware, you
	should disable them at this point so they don't crash your
	system on reboot.

	[3] From the bootblocks, boot -s, and then do
		fsck -p
		mount -u /
		mount -a
		cd src
		adjkerntz -i		# if CMOS is wall time
	Also, when doing a major release upgrade, it is required that
	you boot into single user mode to do the installworld.

	[4] Note: This step is non-optional.  Failure to do this step
	can result in a significant reduction in the functionality of the
	system.  Attempting to do it by hand is not recommended and those
	that pursue this avenue should read this file carefully, as well
	as the archives of freebsd-current and freebsd-hackers mailing lists
	for potential gotchas.  The -U option is also useful to consider.
	See mergemaster(8) for more information.

	[5] Usually this step is a noop.  However, from time to time
	you may need to do this if you get unknown user in the following
	step.  It never hurts to do it all the time.  You may need to
	install a new mergemaster (cd src/usr.sbin/mergemaster && make
	install) after the buildworld before this step if you last updated
	from current before 20130425 or from -stable before 20130430.

	[6] This only deletes old files and directories. Old libraries
	can be deleted by "make delete-old-libs", but you have to make
	sure that no program is using those libraries anymore.

	[8] In order to have a kernel that can run the 4.x binaries needed to
	do an installworld, you must include the COMPAT_FREEBSD4 option in
	your kernel.  Failure to do so may leave you with a system that is
	hard to boot to recover. A similar kernel option COMPAT_FREEBSD5 is
	required to run the 5.x binaries on more recent kernels.  And so on
	for COMPAT_FREEBSD6 and COMPAT_FREEBSD7.

	Make sure that you merge any new devices from GENERIC since the
	last time you updated your kernel config file.

	[9] When checking out sources, you must include the -P flag to have
	cvs prune empty directories.

	If CPUTYPE is defined in your /etc/make.conf, make sure to use the
	"?=" instead of the "=" assignment operator, so that buildworld can
	override the CPUTYPE if it needs to.

	MAKEOBJDIRPREFIX must be defined in an environment variable, and
	not on the command line, or in /etc/make.conf.  buildworld will
	warn if it is improperly defined.
FORMAT:

This file contains a list, in reverse chronological order, of major
breakages in tracking -current.  It is not guaranteed to be a complete
list of such breakages, and only contains entries since October 10, 2007.
If you need to see UPDATING entries from before that date, you will need
to fetch an UPDATING file from an older FreeBSD release.

Copyright information:

Copyright 1998-2009 M. Warner Losh.  All Rights Reserved.

Redistribution, publication, translation and use, with or without
modification, in full or in part, in any form or format of this
document are permitted without further permission from the author.

THIS DOCUMENT IS PROVIDED BY WARNER LOSH ``AS IS'' AND ANY EXPRESS OR
IMPLIED WARRANTIES, INCLUDING, BUT NOT LIMITED TO, THE IMPLIED
WARRANTIES OF MERCHANTABILITY AND FITNESS FOR A PARTICULAR PURPOSE ARE
DISCLAIMED.  IN NO EVENT SHALL WARNER LOSH BE LIABLE FOR ANY DIRECT,
INDIRECT, INCIDENTAL, SPECIAL, EXEMPLARY, OR CONSEQUENTIAL DAMAGES
(INCLUDING, BUT NOT LIMITED TO, PROCUREMENT OF SUBSTITUTE GOODS OR
SERVICES; LOSS OF USE, DATA, OR PROFITS; OR BUSINESS INTERRUPTION)
HOWEVER CAUSED AND ON ANY THEORY OF LIABILITY, WHETHER IN CONTRACT,
STRICT LIABILITY, OR TORT (INCLUDING NEGLIGENCE OR OTHERWISE) ARISING
IN ANY WAY OUT OF THE USE OF THIS SOFTWARE, EVEN IF ADVISED OF THE
POSSIBILITY OF SUCH DAMAGE.

Contact Warner Losh if you have any questions about your use of
this document.

$FreeBSD$<|MERGE_RESOLUTION|>--- conflicted
+++ resolved
@@ -31,24 +31,11 @@
 	disable the most expensive debugging functionality run
 	"ln -s 'abort:false,junk:false' /etc/malloc.conf".)
 
-<<<<<<< HEAD
 2015mmdd:
 	Clang and llvm have been upgraded to 3.7.0.  Please see the
 	20141231 entry below for information about prerequisites and upgrading,
 	if you are not already using 3.5.0 or higher.
 
-20150616:
-	/etc/make.conf now included earlier.
-	sys.mk now includes /etc/make.conf and {local,src}.sys.mk earlier
-	than previously.
-	This makes it simple to interpose external toolchains etc.
-	However it may cause problems for users who have things like::
-
-		INSTALL+= something
-
-	in /etc/make.conf, since INSTALL is not yet defined.
-	A safe fix for that is to have::
-=======
 20150630:
 	The default kernel entropy-processing algorithm is now
 	Fortuna, replacing Yarrow.
@@ -87,7 +74,6 @@
 20150623:
 	An additional fix for the issue described in the 20150614 sendmail
 	entry below has been been committed in revision 284717.
->>>>>>> 76b8ff88
 
 20150616:
 	FreeBSD's old make (fmake) has been removed from the system. It is
