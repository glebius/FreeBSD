LESSKEY(1)                                                          LESSKEY(1)



[1mNAME[0m
       lesskey - specify key bindings for less

[1mSYNOPSIS[0m
       [1mlesskey [-o output] [--] [input][0m
       [1mlesskey [--output=output] [--] [input][0m
       [1mlesskey -V[0m
       [1mlesskey --version[0m

[1mDESCRIPTION[0m
       [4mLesskey[24m  is  used  to specify a set of key bindings to be used by [4mless.[0m
       The input file is a text file which describes the key bindings.  If the
       input  file is "-", standard input is read.  If no input file is speci-
       fied, a standard filename is used as the name of the input file,  which
       depends  on  the  system being used: On Unix systems, $HOME/.lesskey is
       used; on MS-DOS systems, $HOME/_lesskey is used; and  on  OS/2  systems
       $HOME/lesskey.ini  is used, or $INIT/lesskey.ini if $HOME is undefined.
       The output file is a binary file which is used by [4mless.[24m  If  no  output
       file  is  specified,  and  the environment variable LESSKEY is set, the
       value of LESSKEY is used as the name of the output file.  Otherwise,  a
       standard filename is used as the name of the output file, which depends
       on the system being used: On Unix  and  OS-9  systems,  $HOME/.less  is
       used;  on  MS-DOS  systems,  $HOME/_less  is used; and on OS/2 systems,
       $HOME/less.ini is used, or $INIT/less.ini if $HOME  is  undefined.   If
       the output file already exists, [4mlesskey[24m will overwrite it.

       The  -V  or --version option causes [4mlesskey[24m to print its version number
       and immediately exit.  If -V or --version is present, other options and
       arguments are ignored.

       The  input  file consists of one or more [4msections.[24m  Each section starts
       with a line that identifies the type  of  section.   Possible  sections
       are:

       #command
              Defines new command keys.

       #line-edit
              Defines new line-editing keys.

       #env   Defines environment variables.

       Blank  lines  and  lines which start with a pound sign (#) are ignored,
       except for the special section header lines.


[1mCOMMAND SECTION[0m
       The command section begins with the line

       #command

       If the command section is the first section in the file, this line  may
       be omitted.  The command section consists of lines of the form:

            [4mstring[24m <whitespace> [4maction[24m [extra-string] <newline>

       Whitespace  is  any  sequence  of  one or more spaces and/or tabs.  The
       [4mstring[24m is the command key(s) which invoke the action.  The  [4mstring[24m  may
       be a single command key, or a sequence of up to 15 keys.  The [4maction[24m is
       the name of the less action, from the list below.   The  characters  in
       the  [4mstring[24m may appear literally, or be prefixed by a caret to indicate
       a control key.  A backslash followed by one to three octal  digits  may
       be  used  to  specify a character by its octal value.  A backslash fol-
       lowed by certain characters specifies input characters as follows:

       \b     BACKSPACE

       \e     ESCAPE

       \n     NEWLINE

       \r     RETURN

       \t     TAB

       \ku    UP ARROW

       \kd    DOWN ARROW

       \kr    RIGHT ARROW

       \kl    LEFT ARROW

       \kU    PAGE UP

       \kD    PAGE DOWN

       \kh    HOME

       \ke    END

       \kx    DELETE

       A backslash followed by any other character indicates that character is
       to  be taken literally.  Characters which must be preceded by backslash
       include caret, space, tab and the backslash itself.

       An action may be followed by an "extra" string.  When such a command is
       entered while running [4mless,[24m the action is performed, and then the extra
       string is parsed, just as if it were typed in to  [4mless.[24m   This  feature
       can  be used in certain cases to extend the functionality of a command.
       For example, see the "{" and ":t" commands in the example  below.   The
       extra  string  has  a  special meaning for the "quit" action: when [4mless[0m
       quits, first character of the extra string is used as its exit status.


[1mEXAMPLE[0m
       The following input file describes the set of default command keys used
       by less:

            #command
            \r        forw-line
            \n        forw-line
            e         forw-line
            j         forw-line
            \kd  forw-line
            ^E        forw-line
            ^N        forw-line
            k         back-line
            y         back-line
            ^Y        back-line
            ^K        back-line
            ^P        back-line
            J         forw-line-force
            K         back-line-force
            Y         back-line-force
            d         forw-scroll
            ^D        forw-scroll
            u         back-scroll
            ^U        back-scroll
            \40  forw-screen
            f         forw-screen
            ^F        forw-screen
            ^V        forw-screen
            \kD  forw-screen
            b         back-screen
            ^B        back-screen
            \ev       back-screen
            \kU  back-screen
            z         forw-window
            w         back-window
            \e\40          forw-screen-force
            F         forw-forever
            R         repaint-flush
            r         repaint
            ^R        repaint
            ^L        repaint
            \eu       undo-hilite
            g         goto-line
            \kh  goto-line
            <         goto-line
            \e<       goto-line
            p         percent
            %         percent
            \e[       left-scroll
            \e]       right-scroll
            \e(       left-scroll
            \e)       right-scroll
            {         forw-bracket {}
            }         back-bracket {}
            (         forw-bracket ()
            )         back-bracket ()
            [         forw-bracket []
            ]         back-bracket []
            \e^F      forw-bracket
            \e^B      back-bracket
            G         goto-end
            \e>       goto-end
            >         goto-end
            \ke  goto-end
            =         status
            ^G        status
            :f        status
            /         forw-search
            ?         back-search
            \e/       forw-search *
            \e?       back-search *
            n         repeat-search
            \en       repeat-search-all
            N         reverse-search
            \eN       reverse-search-all
            &         filter
            m         set-mark
            '         goto-mark
            ^X^X      goto-mark
            E         examine
            :e        examine
            ^X^V      examine
            :n        next-file
            :p        prev-file
            t         next-tag
            T         prev-tag
            :x        index-file
            :d        remove-file
            -         toggle-option
            :t        toggle-option t
            s         toggle-option o
            _         display-option
            |         pipe
            v         visual
            !         shell
            +         firstcmd
            H         help
            h         help
            V         version
            0         digit
            1         digit
            2         digit
            3         digit
            4         digit
            5         digit
            6         digit
            7         digit
            8         digit
            9         digit
            q         quit
            Q         quit
            :q        quit
            :Q        quit
            ZZ        quit


[1mPRECEDENCE[0m
       Commands  specified  by  [4mlesskey[24m  take precedence over the default com-
       mands.  A default command key may be disabled by including  it  in  the
       input  file  with  the  action  "invalid".  Alternatively, a key may be
       defined to do nothing by using the action  "noaction".   "noaction"  is
       similar to "invalid", but [4mless[24m will give an error beep for an "invalid"
       command, but not for a "noaction" command.  In  addition,  ALL  default
       commands may be disabled by adding this control line to the input file:

       #stop

       This  will  cause  all  default commands to be ignored.  The #stop line
       should be the last line in that section of the file.

       Be aware that #stop can be dangerous.  Since all default  commands  are
       disabled, you must provide sufficient commands before the #stop line to
       enable all necessary actions.  For example, failure to provide a "quit"
       command can lead to frustration.


[1mLINE EDITING SECTION[0m
       The line-editing section begins with the line:

       #line-edit

       This  section specifies new key bindings for the line editing commands,
       in a manner similar to the way key bindings for ordinary  commands  are
       specified  in  the #command section.  The line-editing section consists
       of a list of keys and actions, one per line as in the example below.


[1mEXAMPLE[0m
       The following input file describes the set of default line-editing keys
       used by less:

            #line-edit
            \t        forw-complete
            \17       back-complete
            \e\t      back-complete
            ^L        expand
            ^V        literal
            ^A        literal
            \el       right
            \kr       right
            \eh       left
            \kl       left
            \eb       word-left
            \e\kl     word-left
            \ew       word-right
            \e\kr     word-right
            \ei       insert
            \ex       delete
            \kx       delete
            \eX       word-delete
            \ekx      word-delete
            \e\b      word-backspace
            \e0       home
            \kh       home
            \e$       end
            \ke       end
            \ek       up
            \ku       up
            \ej       down
            ^G        abort



[1mLESS ENVIRONMENT VARIABLES[0m
       The environment variable section begins with the line

       #env

       Following  this  line  is  a  list of environment variable assignments.
       Each line consists of an environment variable name, an equals sign  (=)
       and  the value to be assigned to the environment variable.  White space
       before and after the equals sign is  ignored.   Variables  assigned  in
       this  way  are visible only to [4mless.[24m  If a variable is specified in the
       system environment and also in a lesskey file, the value in the lesskey
       file  takes precedence.  Although the lesskey file can be used to over-
       ride variables set in the environment, the main  purpose  of  assigning
       variables  in the lesskey file is simply to have all [4mless[24m configuration
       information stored in one file.


[1mEXAMPLE[0m
       The following input file sets the -i option whenever [4mless[24m is  run,  and
       specifies the character set to be "latin1":

            #env
            LESS = -i
            LESSCHARSET = latin1



[1mSEE ALSO[0m
       less(1)


[1mWARNINGS[0m
       On  MS-DOS and OS/2 systems, certain keys send a sequence of characters
       which start with a NUL character (0).  This  NUL  character  should  be
       represented as \340 in a lesskey file.


[1mCOPYRIGHT[0m
       Copyright (C) 2000-2011  Mark Nudelman

       lesskey is part of the GNU project and is free software; you can redis-
       tribute it and/or modify it under the terms of the GNU  General  Public
       License as published by the Free Software Foundation; either version 2,
       or (at your option) any later version.

       lesskey is distributed in the hope that it will be useful, but  WITHOUT
       ANY  WARRANTY;  without even the implied warranty of MERCHANTABILITY or
       FITNESS FOR A PARTICULAR PURPOSE.  See the GNU General  Public  License
       for more details.

       You should have received a copy of the GNU General Public License along
       with lesskey; see the file COPYING.  If not, write to the Free Software
       Foundation, 59 Temple Place, Suite 330, Boston, MA  02111-1307, USA.


[1mAUTHOR[0m
<<<<<<< HEAD
       Mark Nudelman <markn@greenwoodsoftware.com>
       Send  bug  reports  or  comments  to  the  above  address  or  to  bug-
       less@gnu.org.




                           Version 444: 09 Jun 2011                 LESSKEY(1)
=======
       Mark Nudelman <bug-less@gnu.org>
       Send bug reports or comments to bug-less@gnu.org.



                           Version 451: 21 Jul 2012                 LESSKEY(1)
>>>>>>> 85823a3b
<|MERGE_RESOLUTION|>--- conflicted
+++ resolved
@@ -145,6 +145,7 @@
             w         back-window
             \e\40          forw-screen-force
             F         forw-forever
+            \eF       forw-until-hilite
             R         repaint-flush
             r         repaint
             ^R        repaint
@@ -329,7 +330,7 @@
 
 
 [1mCOPYRIGHT[0m
-       Copyright (C) 2000-2011  Mark Nudelman
+       Copyright (C) 2000-2012  Mark Nudelman
 
        lesskey is part of the GNU project and is free software; you can redis-
        tribute it and/or modify it under the terms of the GNU  General  Public
@@ -347,20 +348,9 @@
 
 
 [1mAUTHOR[0m
-<<<<<<< HEAD
-       Mark Nudelman <markn@greenwoodsoftware.com>
-       Send  bug  reports  or  comments  to  the  above  address  or  to  bug-
-       less@gnu.org.
-
-
-
-
-                           Version 444: 09 Jun 2011                 LESSKEY(1)
-=======
        Mark Nudelman <bug-less@gnu.org>
        Send bug reports or comments to bug-less@gnu.org.
 
 
 
-                           Version 451: 21 Jul 2012                 LESSKEY(1)
->>>>>>> 85823a3b
+                           Version 451: 21 Jul 2012                 LESSKEY(1)