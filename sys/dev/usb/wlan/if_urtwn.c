/*	$OpenBSD: if_urtwn.c,v 1.16 2011/02/10 17:26:40 jakemsr Exp $	*/

/*-
 * Copyright (c) 2010 Damien Bergamini <damien.bergamini@free.fr>
 * Copyright (c) 2014 Kevin Lo <kevlo@FreeBSD.org>
 * Copyright (c) 2015 Andriy Voskoboinyk <avos@FreeBSD.org>
 *
 * Permission to use, copy, modify, and distribute this software for any
 * purpose with or without fee is hereby granted, provided that the above
 * copyright notice and this permission notice appear in all copies.
 *
 * THE SOFTWARE IS PROVIDED "AS IS" AND THE AUTHOR DISCLAIMS ALL WARRANTIES
 * WITH REGARD TO THIS SOFTWARE INCLUDING ALL IMPLIED WARRANTIES OF
 * MERCHANTABILITY AND FITNESS. IN NO EVENT SHALL THE AUTHOR BE LIABLE FOR
 * ANY SPECIAL, DIRECT, INDIRECT, OR CONSEQUENTIAL DAMAGES OR ANY DAMAGES
 * WHATSOEVER RESULTING FROM LOSS OF USE, DATA OR PROFITS, WHETHER IN AN
 * ACTION OF CONTRACT, NEGLIGENCE OR OTHER TORTIOUS ACTION, ARISING OUT OF
 * OR IN CONNECTION WITH THE USE OR PERFORMANCE OF THIS SOFTWARE.
 */

#include <sys/cdefs.h>
__FBSDID("$FreeBSD$");

/*
 * Driver for Realtek RTL8188CE-VAU/RTL8188CUS/RTL8188EU/RTL8188RU/RTL8192CU.
 */

#include "opt_wlan.h"

#include <sys/param.h>
#include <sys/sockio.h>
#include <sys/sysctl.h>
#include <sys/lock.h>
#include <sys/mutex.h>
#include <sys/condvar.h>
#include <sys/mbuf.h>
#include <sys/kernel.h>
#include <sys/socket.h>
#include <sys/systm.h>
#include <sys/malloc.h>
#include <sys/module.h>
#include <sys/bus.h>
#include <sys/endian.h>
#include <sys/linker.h>
#include <sys/firmware.h>
#include <sys/kdb.h>

#include <machine/bus.h>
#include <machine/resource.h>
#include <sys/rman.h>

#include <net/bpf.h>
#include <net/if.h>
#include <net/if_var.h>
#include <net/if_arp.h>
#include <net/ethernet.h>
#include <net/if_dl.h>
#include <net/if_media.h>
#include <net/if_types.h>

#include <netinet/in.h>
#include <netinet/in_systm.h>
#include <netinet/in_var.h>
#include <netinet/if_ether.h>
#include <netinet/ip.h>

#include <net80211/ieee80211_var.h>
#include <net80211/ieee80211_input.h>
#include <net80211/ieee80211_regdomain.h>
#include <net80211/ieee80211_radiotap.h>
#include <net80211/ieee80211_ratectl.h>

#include <dev/usb/usb.h>
#include <dev/usb/usbdi.h>
#include <dev/usb/usb_device.h>
#include "usbdevs.h"

#define USB_DEBUG_VAR urtwn_debug
#include <dev/usb/usb_debug.h>

#include <dev/usb/wlan/if_urtwnreg.h>
#include <dev/usb/wlan/if_urtwnvar.h>

#ifdef USB_DEBUG
static int urtwn_debug = 0;

SYSCTL_NODE(_hw_usb, OID_AUTO, urtwn, CTLFLAG_RW, 0, "USB urtwn");
SYSCTL_INT(_hw_usb_urtwn, OID_AUTO, debug, CTLFLAG_RWTUN, &urtwn_debug, 0,
    "Debug level");
#endif

#define	IEEE80211_HAS_ADDR4(wh)	IEEE80211_IS_DSTODS(wh)

/* various supported device vendors/products */
static const STRUCT_USB_HOST_ID urtwn_devs[] = {
#define URTWN_DEV(v,p)  { USB_VP(USB_VENDOR_##v, USB_PRODUCT_##v##_##p) }
#define	URTWN_RTL8188E_DEV(v,p)	\
	{ USB_VPI(USB_VENDOR_##v, USB_PRODUCT_##v##_##p, URTWN_RTL8188E) }
#define URTWN_RTL8188E  1
	URTWN_DEV(ABOCOM,	RTL8188CU_1),
	URTWN_DEV(ABOCOM,	RTL8188CU_2),
	URTWN_DEV(ABOCOM,	RTL8192CU),
	URTWN_DEV(ASUS,		RTL8192CU),
	URTWN_DEV(ASUS,		USBN10NANO),
	URTWN_DEV(AZUREWAVE,	RTL8188CE_1),
	URTWN_DEV(AZUREWAVE,	RTL8188CE_2),
	URTWN_DEV(AZUREWAVE,	RTL8188CU),
	URTWN_DEV(BELKIN,	F7D2102),
	URTWN_DEV(BELKIN,	RTL8188CU),
	URTWN_DEV(BELKIN,	RTL8192CU),
	URTWN_DEV(CHICONY,	RTL8188CUS_1),
	URTWN_DEV(CHICONY,	RTL8188CUS_2),
	URTWN_DEV(CHICONY,	RTL8188CUS_3),
	URTWN_DEV(CHICONY,	RTL8188CUS_4),
	URTWN_DEV(CHICONY,	RTL8188CUS_5),
	URTWN_DEV(COREGA,	RTL8192CU),
	URTWN_DEV(DLINK,	RTL8188CU),
	URTWN_DEV(DLINK,	RTL8192CU_1),
	URTWN_DEV(DLINK,	RTL8192CU_2),
	URTWN_DEV(DLINK,	RTL8192CU_3),
	URTWN_DEV(DLINK,	DWA131B),
	URTWN_DEV(EDIMAX,	EW7811UN),
	URTWN_DEV(EDIMAX,	RTL8192CU),
	URTWN_DEV(FEIXUN,	RTL8188CU),
	URTWN_DEV(FEIXUN,	RTL8192CU),
	URTWN_DEV(GUILLEMOT,	HWNUP150),
	URTWN_DEV(HAWKING,	RTL8192CU),
	URTWN_DEV(HP3,		RTL8188CU),
	URTWN_DEV(NETGEAR,	WNA1000M),
	URTWN_DEV(NETGEAR,	RTL8192CU),
	URTWN_DEV(NETGEAR4,	RTL8188CU),
	URTWN_DEV(NOVATECH,	RTL8188CU),
	URTWN_DEV(PLANEX2,	RTL8188CU_1),
	URTWN_DEV(PLANEX2,	RTL8188CU_2),
	URTWN_DEV(PLANEX2,	RTL8188CU_3),
	URTWN_DEV(PLANEX2,	RTL8188CU_4),
	URTWN_DEV(PLANEX2,	RTL8188CUS),
	URTWN_DEV(PLANEX2,	RTL8192CU),
	URTWN_DEV(REALTEK,	RTL8188CE_0),
	URTWN_DEV(REALTEK,	RTL8188CE_1),
	URTWN_DEV(REALTEK,	RTL8188CTV),
	URTWN_DEV(REALTEK,	RTL8188CU_0),
	URTWN_DEV(REALTEK,	RTL8188CU_1),
	URTWN_DEV(REALTEK,	RTL8188CU_2),
	URTWN_DEV(REALTEK,	RTL8188CU_3),
	URTWN_DEV(REALTEK,	RTL8188CU_COMBO),
	URTWN_DEV(REALTEK,	RTL8188CUS),
	URTWN_DEV(REALTEK,	RTL8188RU_1),
	URTWN_DEV(REALTEK,	RTL8188RU_2),
	URTWN_DEV(REALTEK,	RTL8188RU_3),
	URTWN_DEV(REALTEK,	RTL8191CU),
	URTWN_DEV(REALTEK,	RTL8192CE),
	URTWN_DEV(REALTEK,	RTL8192CU),
	URTWN_DEV(SITECOMEU,	RTL8188CU_1),
	URTWN_DEV(SITECOMEU,	RTL8188CU_2),
	URTWN_DEV(SITECOMEU,	RTL8192CU),
	URTWN_DEV(TRENDNET,	RTL8188CU),
	URTWN_DEV(TRENDNET,	RTL8192CU),
	URTWN_DEV(ZYXEL,	RTL8192CU),
	/* URTWN_RTL8188E */
	URTWN_RTL8188E_DEV(DLINK,	DWA123D1),
	URTWN_RTL8188E_DEV(DLINK,	DWA125D1),
	URTWN_RTL8188E_DEV(ELECOM,	WDC150SU2M),
	URTWN_RTL8188E_DEV(REALTEK,	RTL8188ETV),
	URTWN_RTL8188E_DEV(REALTEK,	RTL8188EU),
#undef URTWN_RTL8188E_DEV
#undef URTWN_DEV
};

static device_probe_t	urtwn_match;
static device_attach_t	urtwn_attach;
static device_detach_t	urtwn_detach;

static usb_callback_t   urtwn_bulk_tx_callback;
static usb_callback_t	urtwn_bulk_rx_callback;

static void		urtwn_drain_mbufq(struct urtwn_softc *sc);
static usb_error_t	urtwn_do_request(struct urtwn_softc *,
			    struct usb_device_request *, void *);
static struct ieee80211vap *urtwn_vap_create(struct ieee80211com *,
		    const char [IFNAMSIZ], int, enum ieee80211_opmode, int,
                    const uint8_t [IEEE80211_ADDR_LEN],
                    const uint8_t [IEEE80211_ADDR_LEN]);
static void		urtwn_vap_delete(struct ieee80211vap *);
static struct mbuf *	urtwn_rx_frame(struct urtwn_softc *, uint8_t *, int,
			    int *);
static struct mbuf *	urtwn_report_intr(struct usb_xfer *, struct urtwn_data *,
			    int *, int8_t *);
static struct mbuf *	urtwn_rxeof(struct urtwn_softc *, uint8_t *, int,
			    int *, int8_t *);
static void		urtwn_r88e_ratectl_tx_complete(struct urtwn_softc *,
			    void *);
static void		urtwn_txeof(struct urtwn_softc *, struct urtwn_data *,
			    int);
static int		urtwn_alloc_list(struct urtwn_softc *,
			    struct urtwn_data[], int, int);
static int		urtwn_alloc_rx_list(struct urtwn_softc *);
static int		urtwn_alloc_tx_list(struct urtwn_softc *);
static void		urtwn_free_list(struct urtwn_softc *,
			    struct urtwn_data data[], int);
static void		urtwn_free_rx_list(struct urtwn_softc *);
static void		urtwn_free_tx_list(struct urtwn_softc *);
static struct urtwn_data *	_urtwn_getbuf(struct urtwn_softc *);
static struct urtwn_data *	urtwn_getbuf(struct urtwn_softc *);
static usb_error_t	urtwn_write_region_1(struct urtwn_softc *, uint16_t,
			    uint8_t *, int);
static usb_error_t	urtwn_write_1(struct urtwn_softc *, uint16_t, uint8_t);
static usb_error_t	urtwn_write_2(struct urtwn_softc *, uint16_t, uint16_t);
static usb_error_t	urtwn_write_4(struct urtwn_softc *, uint16_t, uint32_t);
static usb_error_t	urtwn_read_region_1(struct urtwn_softc *, uint16_t,
			    uint8_t *, int);
static uint8_t		urtwn_read_1(struct urtwn_softc *, uint16_t);
static uint16_t		urtwn_read_2(struct urtwn_softc *, uint16_t);
static uint32_t		urtwn_read_4(struct urtwn_softc *, uint16_t);
static int		urtwn_fw_cmd(struct urtwn_softc *, uint8_t,
			    const void *, int);
static void		urtwn_cmdq_cb(void *, int);
static int		urtwn_cmd_sleepable(struct urtwn_softc *, const void *,
			    size_t, CMD_FUNC_PROTO);
static void		urtwn_r92c_rf_write(struct urtwn_softc *, int,
			    uint8_t, uint32_t);
static void		urtwn_r88e_rf_write(struct urtwn_softc *, int,
			    uint8_t, uint32_t);
static uint32_t		urtwn_rf_read(struct urtwn_softc *, int, uint8_t);
static int		urtwn_llt_write(struct urtwn_softc *, uint32_t,
			    uint32_t);
static int		urtwn_efuse_read_next(struct urtwn_softc *, uint8_t *);
static int		urtwn_efuse_read_data(struct urtwn_softc *, uint8_t *,
			    uint8_t, uint8_t);
#ifdef URTWN_DEBUG
static void		urtwn_dump_rom_contents(struct urtwn_softc *,
			    uint8_t *, uint16_t);
#endif
static int		urtwn_efuse_read(struct urtwn_softc *, uint8_t *,
			    uint16_t);
static int		urtwn_efuse_switch_power(struct urtwn_softc *);
static int		urtwn_read_chipid(struct urtwn_softc *);
static int		urtwn_read_rom(struct urtwn_softc *);
static int		urtwn_r88e_read_rom(struct urtwn_softc *);
static int		urtwn_ra_init(struct urtwn_softc *);
static void		urtwn_init_beacon(struct urtwn_softc *,
			    struct urtwn_vap *);
static int		urtwn_setup_beacon(struct urtwn_softc *,
			    struct ieee80211_node *);
static void		urtwn_update_beacon(struct ieee80211vap *, int);
static int		urtwn_tx_beacon(struct urtwn_softc *sc,
			    struct urtwn_vap *);
static int		urtwn_key_alloc(struct ieee80211vap *,
			    struct ieee80211_key *, ieee80211_keyix *,
			    ieee80211_keyix *);
static void		urtwn_key_set_cb(struct urtwn_softc *,
			    union sec_param *);
static void		urtwn_key_del_cb(struct urtwn_softc *,
			    union sec_param *);
static int		urtwn_key_set(struct ieee80211vap *,
			    const struct ieee80211_key *);
static int		urtwn_key_delete(struct ieee80211vap *,
			    const struct ieee80211_key *);
static void		urtwn_tsf_task_adhoc(void *, int);
static void		urtwn_tsf_sync_enable(struct urtwn_softc *,
			    struct ieee80211vap *);
static void		urtwn_set_led(struct urtwn_softc *, int, int);
static void		urtwn_set_mode(struct urtwn_softc *, uint8_t);
static void		urtwn_ibss_recv_mgmt(struct ieee80211_node *,
			    struct mbuf *, int,
			    const struct ieee80211_rx_stats *, int, int);
static int		urtwn_newstate(struct ieee80211vap *,
			    enum ieee80211_state, int);
static void		urtwn_watchdog(void *);
static void		urtwn_update_avgrssi(struct urtwn_softc *, int, int8_t);
static int8_t		urtwn_get_rssi(struct urtwn_softc *, int, void *);
static int8_t		urtwn_r88e_get_rssi(struct urtwn_softc *, int, void *);
static int		urtwn_tx_data(struct urtwn_softc *,
			    struct ieee80211_node *, struct mbuf *,
			    struct urtwn_data *);
static void		urtwn_tx_start(struct urtwn_softc *, struct mbuf *,
			    uint8_t, struct urtwn_data *);
static int		urtwn_transmit(struct ieee80211com *, struct mbuf *);
static void		urtwn_start(struct urtwn_softc *);
static void		urtwn_parent(struct ieee80211com *);
static int		urtwn_r92c_power_on(struct urtwn_softc *);
static int		urtwn_r88e_power_on(struct urtwn_softc *);
static int		urtwn_llt_init(struct urtwn_softc *);
static void		urtwn_fw_reset(struct urtwn_softc *);
static void		urtwn_r88e_fw_reset(struct urtwn_softc *);
static int		urtwn_fw_loadpage(struct urtwn_softc *, int,
			    const uint8_t *, int);
static int		urtwn_load_firmware(struct urtwn_softc *);
static int		urtwn_dma_init(struct urtwn_softc *);
static int		urtwn_mac_init(struct urtwn_softc *);
static void		urtwn_bb_init(struct urtwn_softc *);
static void		urtwn_rf_init(struct urtwn_softc *);
static void		urtwn_cam_init(struct urtwn_softc *);
static int		urtwn_cam_write(struct urtwn_softc *, uint32_t,
			    uint32_t);
static void		urtwn_pa_bias_init(struct urtwn_softc *);
static void		urtwn_rxfilter_init(struct urtwn_softc *);
static void		urtwn_edca_init(struct urtwn_softc *);
static void		urtwn_write_txpower(struct urtwn_softc *, int,
			    uint16_t[]);
static void		urtwn_get_txpower(struct urtwn_softc *, int,
		      	    struct ieee80211_channel *,
			    struct ieee80211_channel *, uint16_t[]);
static void		urtwn_r88e_get_txpower(struct urtwn_softc *, int,
		      	    struct ieee80211_channel *,
			    struct ieee80211_channel *, uint16_t[]);
static void		urtwn_set_txpower(struct urtwn_softc *,
		    	    struct ieee80211_channel *,
			    struct ieee80211_channel *);
static void		urtwn_set_rx_bssid_all(struct urtwn_softc *, int);
static void		urtwn_set_gain(struct urtwn_softc *, uint8_t);
static void		urtwn_scan_start(struct ieee80211com *);
static void		urtwn_scan_end(struct ieee80211com *);
static void		urtwn_set_channel(struct ieee80211com *);
static int		urtwn_wme_update(struct ieee80211com *);
static void		urtwn_set_promisc(struct urtwn_softc *);
static void		urtwn_update_promisc(struct ieee80211com *);
static void		urtwn_update_mcast(struct ieee80211com *);
static struct ieee80211_node *urtwn_r88e_node_alloc(struct ieee80211vap *,
			    const uint8_t mac[IEEE80211_ADDR_LEN]);
static void		urtwn_r88e_newassoc(struct ieee80211_node *, int);
static void		urtwn_r88e_node_free(struct ieee80211_node *);
static void		urtwn_set_chan(struct urtwn_softc *,
		    	    struct ieee80211_channel *,
			    struct ieee80211_channel *);
static void		urtwn_iq_calib(struct urtwn_softc *);
static void		urtwn_lc_calib(struct urtwn_softc *);
static int		urtwn_init(struct urtwn_softc *);
static void		urtwn_stop(struct urtwn_softc *);
static void		urtwn_abort_xfers(struct urtwn_softc *);
static int		urtwn_raw_xmit(struct ieee80211_node *, struct mbuf *,
			    const struct ieee80211_bpf_params *);
static void		urtwn_ms_delay(struct urtwn_softc *);

/* Aliases. */
#define	urtwn_bb_write	urtwn_write_4
#define urtwn_bb_read	urtwn_read_4

static const struct usb_config urtwn_config[URTWN_N_TRANSFER] = {
	[URTWN_BULK_RX] = {
		.type = UE_BULK,
		.endpoint = UE_ADDR_ANY,
		.direction = UE_DIR_IN,
		.bufsize = URTWN_RXBUFSZ,
		.flags = {
			.pipe_bof = 1,
			.short_xfer_ok = 1
		},
		.callback = urtwn_bulk_rx_callback,
	},
	[URTWN_BULK_TX_BE] = {
		.type = UE_BULK,
		.endpoint = 0x03,
		.direction = UE_DIR_OUT,
		.bufsize = URTWN_TXBUFSZ,
		.flags = {
			.ext_buffer = 1,
			.pipe_bof = 1,
			.force_short_xfer = 1
		},
		.callback = urtwn_bulk_tx_callback,
		.timeout = URTWN_TX_TIMEOUT,	/* ms */
	},
	[URTWN_BULK_TX_BK] = {
		.type = UE_BULK,
		.endpoint = 0x03,
		.direction = UE_DIR_OUT,
		.bufsize = URTWN_TXBUFSZ,
		.flags = {
			.ext_buffer = 1,
			.pipe_bof = 1,
			.force_short_xfer = 1,
		},
		.callback = urtwn_bulk_tx_callback,
		.timeout = URTWN_TX_TIMEOUT,	/* ms */
	},
	[URTWN_BULK_TX_VI] = {
		.type = UE_BULK,
		.endpoint = 0x02,
		.direction = UE_DIR_OUT,
		.bufsize = URTWN_TXBUFSZ,
		.flags = {
			.ext_buffer = 1,
			.pipe_bof = 1,
			.force_short_xfer = 1
		},
		.callback = urtwn_bulk_tx_callback,
		.timeout = URTWN_TX_TIMEOUT,	/* ms */
	},
	[URTWN_BULK_TX_VO] = {
		.type = UE_BULK,
		.endpoint = 0x02,
		.direction = UE_DIR_OUT,
		.bufsize = URTWN_TXBUFSZ,
		.flags = {
			.ext_buffer = 1,
			.pipe_bof = 1,
			.force_short_xfer = 1
		},
		.callback = urtwn_bulk_tx_callback,
		.timeout = URTWN_TX_TIMEOUT,	/* ms */
	},
};

static const struct wme_to_queue {
	uint16_t reg;
	uint8_t qid;
} wme2queue[WME_NUM_AC] = {
	{ R92C_EDCA_BE_PARAM, URTWN_BULK_TX_BE},
	{ R92C_EDCA_BK_PARAM, URTWN_BULK_TX_BK},
	{ R92C_EDCA_VI_PARAM, URTWN_BULK_TX_VI},
	{ R92C_EDCA_VO_PARAM, URTWN_BULK_TX_VO}
};

static int
urtwn_match(device_t self)
{
	struct usb_attach_arg *uaa = device_get_ivars(self);

	if (uaa->usb_mode != USB_MODE_HOST)
		return (ENXIO);
	if (uaa->info.bConfigIndex != URTWN_CONFIG_INDEX)
		return (ENXIO);
	if (uaa->info.bIfaceIndex != URTWN_IFACE_INDEX)
		return (ENXIO);

	return (usbd_lookup_id_by_uaa(urtwn_devs, sizeof(urtwn_devs), uaa));
}

static int
urtwn_attach(device_t self)
{
	struct usb_attach_arg *uaa = device_get_ivars(self);
	struct urtwn_softc *sc = device_get_softc(self);
	struct ieee80211com *ic = &sc->sc_ic;
	uint8_t bands;
	int error;

	device_set_usb_desc(self);
	sc->sc_udev = uaa->device;
	sc->sc_dev = self;
	if (USB_GET_DRIVER_INFO(uaa) == URTWN_RTL8188E)
		sc->chip |= URTWN_CHIP_88E;

	mtx_init(&sc->sc_mtx, device_get_nameunit(self),
	    MTX_NETWORK_LOCK, MTX_DEF);
	URTWN_CMDQ_LOCK_INIT(sc);
	URTWN_NT_LOCK_INIT(sc);
	callout_init(&sc->sc_watchdog_ch, 0);
	mbufq_init(&sc->sc_snd, ifqmaxlen);

	sc->sc_iface_index = URTWN_IFACE_INDEX;
	error = usbd_transfer_setup(uaa->device, &sc->sc_iface_index,
	    sc->sc_xfer, urtwn_config, URTWN_N_TRANSFER, sc, &sc->sc_mtx);
	if (error) {
		device_printf(self, "could not allocate USB transfers, "
		    "err=%s\n", usbd_errstr(error));
		goto detach;
	}

	URTWN_LOCK(sc);

	error = urtwn_read_chipid(sc);
	if (error) {
		device_printf(sc->sc_dev, "unsupported test chip\n");
		URTWN_UNLOCK(sc);
		goto detach;
	}

	/* Determine number of Tx/Rx chains. */
	if (sc->chip & URTWN_CHIP_92C) {
		sc->ntxchains = (sc->chip & URTWN_CHIP_92C_1T2R) ? 1 : 2;
		sc->nrxchains = 2;
	} else {
		sc->ntxchains = 1;
		sc->nrxchains = 1;
	}

	if (sc->chip & URTWN_CHIP_88E)
		error = urtwn_r88e_read_rom(sc);
	else
		error = urtwn_read_rom(sc);
	if (error != 0) {
		device_printf(sc->sc_dev, "%s: cannot read rom, error %d\n",
		    __func__, error);
		URTWN_UNLOCK(sc);
		goto detach;
	}

	device_printf(sc->sc_dev, "MAC/BB RTL%s, RF 6052 %dT%dR\n",
	    (sc->chip & URTWN_CHIP_92C) ? "8192CU" :
	    (sc->chip & URTWN_CHIP_88E) ? "8188EU" :
	    (sc->board_type == R92C_BOARD_TYPE_HIGHPA) ? "8188RU" :
	    (sc->board_type == R92C_BOARD_TYPE_MINICARD) ? "8188CE-VAU" :
	    "8188CUS", sc->ntxchains, sc->nrxchains);

	URTWN_UNLOCK(sc);

	ic->ic_softc = sc;
	ic->ic_name = device_get_nameunit(self);
	ic->ic_phytype = IEEE80211_T_OFDM;	/* not only, but not used */
	ic->ic_opmode = IEEE80211_M_STA;	/* default to BSS mode */

	/* set device capabilities */
	ic->ic_caps =
		  IEEE80211_C_STA		/* station mode */
		| IEEE80211_C_MONITOR		/* monitor mode */
		| IEEE80211_C_IBSS		/* adhoc mode */
		| IEEE80211_C_HOSTAP		/* hostap mode */
		| IEEE80211_C_SHPREAMBLE	/* short preamble supported */
		| IEEE80211_C_SHSLOT		/* short slot time supported */
		| IEEE80211_C_BGSCAN		/* capable of bg scanning */
		| IEEE80211_C_WPA		/* 802.11i */
		| IEEE80211_C_WME		/* 802.11e */
		;

	ic->ic_cryptocaps =
	    IEEE80211_CRYPTO_WEP |
	    IEEE80211_CRYPTO_TKIP |
	    IEEE80211_CRYPTO_AES_CCM;

	bands = 0;
	setbit(&bands, IEEE80211_MODE_11B);
	setbit(&bands, IEEE80211_MODE_11G);
	ieee80211_init_channels(ic, NULL, &bands);

	ieee80211_ifattach(ic);
	ic->ic_raw_xmit = urtwn_raw_xmit;
	ic->ic_scan_start = urtwn_scan_start;
	ic->ic_scan_end = urtwn_scan_end;
	ic->ic_set_channel = urtwn_set_channel;
	ic->ic_transmit = urtwn_transmit;
	ic->ic_parent = urtwn_parent;
	ic->ic_vap_create = urtwn_vap_create;
	ic->ic_vap_delete = urtwn_vap_delete;
	ic->ic_wme.wme_update = urtwn_wme_update;
	ic->ic_update_promisc = urtwn_update_promisc;
	ic->ic_update_mcast = urtwn_update_mcast;
	if (sc->chip & URTWN_CHIP_88E) {
		ic->ic_node_alloc = urtwn_r88e_node_alloc;
		ic->ic_newassoc = urtwn_r88e_newassoc;
		sc->sc_node_free = ic->ic_node_free;
		ic->ic_node_free = urtwn_r88e_node_free;
	}

	ieee80211_radiotap_attach(ic, &sc->sc_txtap.wt_ihdr,
	    sizeof(sc->sc_txtap), URTWN_TX_RADIOTAP_PRESENT,
	    &sc->sc_rxtap.wr_ihdr, sizeof(sc->sc_rxtap),
	    URTWN_RX_RADIOTAP_PRESENT);

	TASK_INIT(&sc->cmdq_task, 0, urtwn_cmdq_cb, sc);

	if (bootverbose)
		ieee80211_announce(ic);

	return (0);

detach:
	urtwn_detach(self);
	return (ENXIO);			/* failure */
}

static int
urtwn_detach(device_t self)
{
	struct urtwn_softc *sc = device_get_softc(self);
	struct ieee80211com *ic = &sc->sc_ic;
	unsigned int x;

	/* Prevent further ioctls. */
	URTWN_LOCK(sc);
	sc->sc_flags |= URTWN_DETACHED;
	URTWN_UNLOCK(sc);

	urtwn_stop(sc);

	callout_drain(&sc->sc_watchdog_ch);

	/* stop all USB transfers */
	usbd_transfer_unsetup(sc->sc_xfer, URTWN_N_TRANSFER);

	/* Prevent further allocations from RX/TX data lists. */
	URTWN_LOCK(sc);
	STAILQ_INIT(&sc->sc_tx_active);
	STAILQ_INIT(&sc->sc_tx_inactive);
	STAILQ_INIT(&sc->sc_tx_pending);

	STAILQ_INIT(&sc->sc_rx_active);
	STAILQ_INIT(&sc->sc_rx_inactive);
	URTWN_UNLOCK(sc);

	/* drain USB transfers */
	for (x = 0; x != URTWN_N_TRANSFER; x++)
		usbd_transfer_drain(sc->sc_xfer[x]);

	/* Free data buffers. */
	URTWN_LOCK(sc);
	urtwn_free_tx_list(sc);
	urtwn_free_rx_list(sc);
	URTWN_UNLOCK(sc);

	if (ic->ic_softc == sc) {
		ieee80211_draintask(ic, &sc->cmdq_task);
		ieee80211_ifdetach(ic);
	}

	URTWN_NT_LOCK_DESTROY(sc);
	URTWN_CMDQ_LOCK_DESTROY(sc);
	mtx_destroy(&sc->sc_mtx);

	return (0);
}

static void
urtwn_drain_mbufq(struct urtwn_softc *sc)
{
	struct mbuf *m;
	struct ieee80211_node *ni;
	URTWN_ASSERT_LOCKED(sc);
	while ((m = mbufq_dequeue(&sc->sc_snd)) != NULL) {
		ni = (struct ieee80211_node *)m->m_pkthdr.rcvif;
		m->m_pkthdr.rcvif = NULL;
		ieee80211_free_node(ni);
		m_freem(m);
	}
}

static usb_error_t
urtwn_do_request(struct urtwn_softc *sc, struct usb_device_request *req,
    void *data)
{
	usb_error_t err;
	int ntries = 10;

	URTWN_ASSERT_LOCKED(sc);

	while (ntries--) {
		err = usbd_do_request_flags(sc->sc_udev, &sc->sc_mtx,
		    req, data, 0, NULL, 250 /* ms */);
		if (err == 0)
			break;

		DPRINTFN(1, "Control request failed, %s (retrying)\n",
		    usbd_errstr(err));
		usb_pause_mtx(&sc->sc_mtx, hz / 100);
	}
	return (err);
}

static struct ieee80211vap *
urtwn_vap_create(struct ieee80211com *ic, const char name[IFNAMSIZ], int unit,
    enum ieee80211_opmode opmode, int flags,
    const uint8_t bssid[IEEE80211_ADDR_LEN],
    const uint8_t mac[IEEE80211_ADDR_LEN])
{
	struct urtwn_softc *sc = ic->ic_softc;
	struct urtwn_vap *uvp;
	struct ieee80211vap *vap;

	if (!TAILQ_EMPTY(&ic->ic_vaps))		/* only one at a time */
		return (NULL);

	uvp = malloc(sizeof(struct urtwn_vap), M_80211_VAP, M_WAITOK | M_ZERO);
	vap = &uvp->vap;
	/* enable s/w bmiss handling for sta mode */

	if (ieee80211_vap_setup(ic, vap, name, unit, opmode,
	    flags | IEEE80211_CLONE_NOBEACONS, bssid) != 0) {
		/* out of memory */
		free(uvp, M_80211_VAP);
		return (NULL);
	}

	if (opmode == IEEE80211_M_HOSTAP || opmode == IEEE80211_M_IBSS)
		urtwn_init_beacon(sc, uvp);

	/* override state transition machine */
	uvp->newstate = vap->iv_newstate;
	vap->iv_newstate = urtwn_newstate;
	vap->iv_update_beacon = urtwn_update_beacon;
	vap->iv_key_alloc = urtwn_key_alloc;
	vap->iv_key_set = urtwn_key_set;
	vap->iv_key_delete = urtwn_key_delete;
	if (opmode == IEEE80211_M_IBSS) {
		uvp->recv_mgmt = vap->iv_recv_mgmt;
		vap->iv_recv_mgmt = urtwn_ibss_recv_mgmt;
		TASK_INIT(&uvp->tsf_task_adhoc, 0, urtwn_tsf_task_adhoc, vap);
	}

	if (URTWN_CHIP_HAS_RATECTL(sc))
		ieee80211_ratectl_init(vap);
	/* complete setup */
	ieee80211_vap_attach(vap, ieee80211_media_change,
	    ieee80211_media_status, mac);
	ic->ic_opmode = opmode;
	return (vap);
}

static void
urtwn_vap_delete(struct ieee80211vap *vap)
{
	struct ieee80211com *ic = vap->iv_ic;
	struct urtwn_softc *sc = ic->ic_softc;
	struct urtwn_vap *uvp = URTWN_VAP(vap);

	if (uvp->bcn_mbuf != NULL)
		m_freem(uvp->bcn_mbuf);
	if (vap->iv_opmode == IEEE80211_M_IBSS)
		ieee80211_draintask(ic, &uvp->tsf_task_adhoc);
	if (URTWN_CHIP_HAS_RATECTL(sc))
		ieee80211_ratectl_deinit(vap);
	ieee80211_vap_detach(vap);
	free(uvp, M_80211_VAP);
}

static struct mbuf *
urtwn_rx_frame(struct urtwn_softc *sc, uint8_t *buf, int pktlen, int *rssi_p)
{
	struct ieee80211com *ic = &sc->sc_ic;
	struct ieee80211_frame *wh;
	struct mbuf *m;
	struct r92c_rx_stat *stat;
	uint32_t rxdw0, rxdw3;
	uint8_t rate, cipher;
	int8_t rssi = 0;
	int infosz;

	/*
	 * don't pass packets to the ieee80211 framework if the driver isn't
	 * RUNNING.
	 */
	if (!(sc->sc_flags & URTWN_RUNNING))
		return (NULL);

	stat = (struct r92c_rx_stat *)buf;
	rxdw0 = le32toh(stat->rxdw0);
	rxdw3 = le32toh(stat->rxdw3);

	if (rxdw0 & (R92C_RXDW0_CRCERR | R92C_RXDW0_ICVERR)) {
		/*
		 * This should not happen since we setup our Rx filter
		 * to not receive these frames.
		 */
		counter_u64_add(ic->ic_ierrors, 1);
		return (NULL);
	}
	if (pktlen < sizeof(struct ieee80211_frame_ack) ||
	    pktlen > MCLBYTES) {
		counter_u64_add(ic->ic_ierrors, 1);
		return (NULL);
	}

	rate = MS(rxdw3, R92C_RXDW3_RATE);
	cipher = MS(rxdw0, R92C_RXDW0_CIPHER);
	infosz = MS(rxdw0, R92C_RXDW0_INFOSZ) * 8;

	/* Get RSSI from PHY status descriptor if present. */
	if (infosz != 0 && (rxdw0 & R92C_RXDW0_PHYST)) {
		if (sc->chip & URTWN_CHIP_88E)
			rssi = urtwn_r88e_get_rssi(sc, rate, &stat[1]);
		else
			rssi = urtwn_get_rssi(sc, rate, &stat[1]);
		/* Update our average RSSI. */
		urtwn_update_avgrssi(sc, rate, rssi);
	}

	m = m_getcl(M_NOWAIT, MT_DATA, M_PKTHDR);
	if (m == NULL) {
		device_printf(sc->sc_dev, "could not create RX mbuf\n");
		return (NULL);
	}

	/* Finalize mbuf. */
	memcpy(mtod(m, uint8_t *), (uint8_t *)&stat[1] + infosz, pktlen);
 	m->m_pkthdr.len = m->m_len = pktlen; 
	wh = mtod(m, struct ieee80211_frame *);

	if ((wh->i_fc[1] & IEEE80211_FC1_PROTECTED) &&
	    cipher != R92C_CAM_ALGO_NONE) {
		m->m_flags |= M_WEP;
	}

	if (ieee80211_radiotap_active(ic)) {
		struct urtwn_rx_radiotap_header *tap = &sc->sc_rxtap;

		tap->wr_flags = 0;
		/* Map HW rate index to 802.11 rate. */
		if (!(rxdw3 & R92C_RXDW3_HT)) {
			tap->wr_rate = ridx2rate[rate];
		} else if (rate >= 12) {	/* MCS0~15. */
			/* Bit 7 set means HT MCS instead of rate. */
			tap->wr_rate = 0x80 | (rate - 12);
		}
		tap->wr_dbm_antsignal = rssi;
		tap->wr_dbm_antnoise = URTWN_NOISE_FLOOR;
	}

	*rssi_p = rssi;

	return (m);
}

static struct mbuf *
urtwn_report_intr(struct usb_xfer *xfer, struct urtwn_data *data, int *rssi,
    int8_t *nf)
{
	struct urtwn_softc *sc = data->sc;
	struct ieee80211com *ic = &sc->sc_ic;
	struct r92c_rx_stat *stat;
	uint8_t *buf;
	int len;

	usbd_xfer_status(xfer, &len, NULL, NULL, NULL);

	if (len < sizeof(*stat)) {
		counter_u64_add(ic->ic_ierrors, 1);
		return (NULL);
	}

	buf = data->buf;
	stat = (struct r92c_rx_stat *)buf;

	if (sc->chip & URTWN_CHIP_88E) {
		int report_sel = MS(le32toh(stat->rxdw3), R88E_RXDW3_RPT);

		switch (report_sel) {
		case R88E_RXDW3_RPT_RX:
			return (urtwn_rxeof(sc, buf, len, rssi, nf));
		case R88E_RXDW3_RPT_TX1:
			urtwn_r88e_ratectl_tx_complete(sc, &stat[1]);
			break;
		default:
			DPRINTFN(7, "case %d was not handled\n", report_sel);
			break;
		}
	} else
		return (urtwn_rxeof(sc, buf, len, rssi, nf));

	return (NULL);
}

static struct mbuf *
urtwn_rxeof(struct urtwn_softc *sc, uint8_t *buf, int len, int *rssi,
    int8_t *nf)
{
	struct r92c_rx_stat *stat;
	struct mbuf *m, *m0 = NULL, *prevm = NULL;
	uint32_t rxdw0;
	int totlen, pktlen, infosz, npkts;

	/* Get the number of encapsulated frames. */
	stat = (struct r92c_rx_stat *)buf;
	npkts = MS(le32toh(stat->rxdw2), R92C_RXDW2_PKTCNT);
	DPRINTFN(6, "Rx %d frames in one chunk\n", npkts);

	/* Process all of them. */
	while (npkts-- > 0) {
		if (len < sizeof(*stat))
			break;
		stat = (struct r92c_rx_stat *)buf;
		rxdw0 = le32toh(stat->rxdw0);

		pktlen = MS(rxdw0, R92C_RXDW0_PKTLEN);
		if (pktlen == 0)
			break;

		infosz = MS(rxdw0, R92C_RXDW0_INFOSZ) * 8;

		/* Make sure everything fits in xfer. */
		totlen = sizeof(*stat) + infosz + pktlen;
		if (totlen > len)
			break;

		m = urtwn_rx_frame(sc, buf, pktlen, rssi);
		if (m0 == NULL)
			m0 = m;
		if (prevm == NULL)
			prevm = m;
		else {
			prevm->m_next = m;
			prevm = m;
		}

		/* Next chunk is 128-byte aligned. */
		totlen = (totlen + 127) & ~127;
		buf += totlen;
		len -= totlen;
	}

	return (m0);
}

static void
urtwn_r88e_ratectl_tx_complete(struct urtwn_softc *sc, void *arg)
{
	struct r88e_tx_rpt_ccx *rpt = arg;
	struct ieee80211vap *vap;
	struct ieee80211_node *ni;
	uint8_t macid;
	int ntries;

	macid = MS(rpt->rptb1, R88E_RPTB1_MACID);
	ntries = MS(rpt->rptb2, R88E_RPTB2_RETRY_CNT);

	URTWN_NT_LOCK(sc);
	ni = sc->node_list[macid];
	if (ni != NULL) {
		vap = ni->ni_vap;

		if (rpt->rptb1 & R88E_RPTB1_PKT_OK) {
			ieee80211_ratectl_tx_complete(vap, ni,
			    IEEE80211_RATECTL_TX_SUCCESS, &ntries, NULL);
		} else {
			ieee80211_ratectl_tx_complete(vap, ni,
			    IEEE80211_RATECTL_TX_FAILURE, &ntries, NULL);
		}
	} else
		DPRINTFN(8, "macid %d, ni is NULL\n", macid);
	URTWN_NT_UNLOCK(sc);
}

static void
urtwn_bulk_rx_callback(struct usb_xfer *xfer, usb_error_t error)
{
	struct urtwn_softc *sc = usbd_xfer_softc(xfer);
	struct ieee80211com *ic = &sc->sc_ic;
	struct ieee80211_frame_min *wh;
	struct ieee80211_node *ni;
	struct mbuf *m = NULL, *next;
	struct urtwn_data *data;
	int8_t nf;
	int rssi = 1;

	URTWN_ASSERT_LOCKED(sc);

	switch (USB_GET_STATE(xfer)) {
	case USB_ST_TRANSFERRED:
		data = STAILQ_FIRST(&sc->sc_rx_active);
		if (data == NULL)
			goto tr_setup;
		STAILQ_REMOVE_HEAD(&sc->sc_rx_active, next);
		m = urtwn_report_intr(xfer, data, &rssi, &nf);
		STAILQ_INSERT_TAIL(&sc->sc_rx_inactive, data, next);
		/* FALLTHROUGH */
	case USB_ST_SETUP:
tr_setup:
		data = STAILQ_FIRST(&sc->sc_rx_inactive);
		if (data == NULL) {
			KASSERT(m == NULL, ("mbuf isn't NULL"));
			return;
		}
		STAILQ_REMOVE_HEAD(&sc->sc_rx_inactive, next);
		STAILQ_INSERT_TAIL(&sc->sc_rx_active, data, next);
		usbd_xfer_set_frame_data(xfer, 0, data->buf,
		    usbd_xfer_max_len(xfer));
		usbd_transfer_submit(xfer);

		/*
		 * To avoid LOR we should unlock our private mutex here to call
		 * ieee80211_input() because here is at the end of a USB
		 * callback and safe to unlock.
		 */
		URTWN_UNLOCK(sc);
		while (m != NULL) {
			next = m->m_next;
			m->m_next = NULL;
			wh = mtod(m, struct ieee80211_frame_min *);
			if (m->m_len >= sizeof(*wh))
				ni = ieee80211_find_rxnode(ic, wh);
			else
				ni = NULL;
			nf = URTWN_NOISE_FLOOR;
			if (ni != NULL) {
				(void)ieee80211_input(ni, m, rssi - nf, nf);
				ieee80211_free_node(ni);
			} else {
				(void)ieee80211_input_all(ic, m, rssi - nf,
				    nf);
			}
			m = next;
		}
		URTWN_LOCK(sc);
		break;
	default:
		/* needs it to the inactive queue due to a error. */
		data = STAILQ_FIRST(&sc->sc_rx_active);
		if (data != NULL) {
			STAILQ_REMOVE_HEAD(&sc->sc_rx_active, next);
			STAILQ_INSERT_TAIL(&sc->sc_rx_inactive, data, next);
		}
		if (error != USB_ERR_CANCELLED) {
			usbd_xfer_set_stall(xfer);
			counter_u64_add(ic->ic_ierrors, 1);
			goto tr_setup;
		}
		break;
	}
}

static void
urtwn_txeof(struct urtwn_softc *sc, struct urtwn_data *data, int status)
{

	URTWN_ASSERT_LOCKED(sc);

	if (data->ni != NULL)	/* not a beacon frame */
		ieee80211_tx_complete(data->ni, data->m, status);

	data->ni = NULL;
	data->m = NULL;

	sc->sc_txtimer = 0;

	STAILQ_INSERT_TAIL(&sc->sc_tx_inactive, data, next);
}

static int
urtwn_alloc_list(struct urtwn_softc *sc, struct urtwn_data data[],
    int ndata, int maxsz)
{
	int i, error;

	for (i = 0; i < ndata; i++) {
		struct urtwn_data *dp = &data[i];
		dp->sc = sc;
		dp->m = NULL;
		dp->buf = malloc(maxsz, M_USBDEV, M_NOWAIT);
		if (dp->buf == NULL) {
			device_printf(sc->sc_dev,
			    "could not allocate buffer\n");
			error = ENOMEM;
			goto fail;
		}
		dp->ni = NULL;
	}

	return (0);
fail:
	urtwn_free_list(sc, data, ndata);
	return (error);
}

static int
urtwn_alloc_rx_list(struct urtwn_softc *sc)
{
        int error, i;

	error = urtwn_alloc_list(sc, sc->sc_rx, URTWN_RX_LIST_COUNT,
	    URTWN_RXBUFSZ);
	if (error != 0)
		return (error);

	STAILQ_INIT(&sc->sc_rx_active);
	STAILQ_INIT(&sc->sc_rx_inactive);

	for (i = 0; i < URTWN_RX_LIST_COUNT; i++)
		STAILQ_INSERT_HEAD(&sc->sc_rx_inactive, &sc->sc_rx[i], next);

	return (0);
}

static int
urtwn_alloc_tx_list(struct urtwn_softc *sc)
{
	int error, i;

	error = urtwn_alloc_list(sc, sc->sc_tx, URTWN_TX_LIST_COUNT,
	    URTWN_TXBUFSZ);
	if (error != 0)
		return (error);

	STAILQ_INIT(&sc->sc_tx_active);
	STAILQ_INIT(&sc->sc_tx_inactive);
	STAILQ_INIT(&sc->sc_tx_pending);

	for (i = 0; i < URTWN_TX_LIST_COUNT; i++)
		STAILQ_INSERT_HEAD(&sc->sc_tx_inactive, &sc->sc_tx[i], next);

	return (0);
}

static void
urtwn_free_list(struct urtwn_softc *sc, struct urtwn_data data[], int ndata)
{
	int i;

	for (i = 0; i < ndata; i++) {
		struct urtwn_data *dp = &data[i];

		if (dp->buf != NULL) {
			free(dp->buf, M_USBDEV);
			dp->buf = NULL;
		}
		if (dp->ni != NULL) {
			ieee80211_free_node(dp->ni);
			dp->ni = NULL;
		}
	}
}

static void
urtwn_free_rx_list(struct urtwn_softc *sc)
{
	urtwn_free_list(sc, sc->sc_rx, URTWN_RX_LIST_COUNT);
}

static void
urtwn_free_tx_list(struct urtwn_softc *sc)
{
	urtwn_free_list(sc, sc->sc_tx, URTWN_TX_LIST_COUNT);
}

static void
urtwn_bulk_tx_callback(struct usb_xfer *xfer, usb_error_t error)
{
	struct urtwn_softc *sc = usbd_xfer_softc(xfer);
	struct urtwn_data *data;

	URTWN_ASSERT_LOCKED(sc);

	switch (USB_GET_STATE(xfer)){
	case USB_ST_TRANSFERRED:
		data = STAILQ_FIRST(&sc->sc_tx_active);
		if (data == NULL)
			goto tr_setup;
		STAILQ_REMOVE_HEAD(&sc->sc_tx_active, next);
		urtwn_txeof(sc, data, 0);
		/* FALLTHROUGH */
	case USB_ST_SETUP:
tr_setup:
		data = STAILQ_FIRST(&sc->sc_tx_pending);
		if (data == NULL) {
			DPRINTF("%s: empty pending queue\n", __func__);
			goto finish;
		}
		STAILQ_REMOVE_HEAD(&sc->sc_tx_pending, next);
		STAILQ_INSERT_TAIL(&sc->sc_tx_active, data, next);
		usbd_xfer_set_frame_data(xfer, 0, data->buf, data->buflen);
		usbd_transfer_submit(xfer);
		break;
	default:
		data = STAILQ_FIRST(&sc->sc_tx_active);
		if (data == NULL)
			goto tr_setup;
		STAILQ_REMOVE_HEAD(&sc->sc_tx_active, next);
		urtwn_txeof(sc, data, 1);
		if (error != USB_ERR_CANCELLED) {
			usbd_xfer_set_stall(xfer);
			goto tr_setup;
		}
		break;
	}
finish:
	/* Kick-start more transmit */
	urtwn_start(sc);
}

static struct urtwn_data *
_urtwn_getbuf(struct urtwn_softc *sc)
{
	struct urtwn_data *bf;

	bf = STAILQ_FIRST(&sc->sc_tx_inactive);
	if (bf != NULL)
		STAILQ_REMOVE_HEAD(&sc->sc_tx_inactive, next);
	else
		DPRINTF("%s: %s\n", __func__, "out of xmit buffers");
	return (bf);
}

static struct urtwn_data *
urtwn_getbuf(struct urtwn_softc *sc)
{
        struct urtwn_data *bf;

	URTWN_ASSERT_LOCKED(sc);

	bf = _urtwn_getbuf(sc);
	if (bf == NULL)
		DPRINTF("%s: stop queue\n", __func__);
	return (bf);
}

static usb_error_t
urtwn_write_region_1(struct urtwn_softc *sc, uint16_t addr, uint8_t *buf,
    int len)
{
	usb_device_request_t req;

	req.bmRequestType = UT_WRITE_VENDOR_DEVICE;
	req.bRequest = R92C_REQ_REGS;
	USETW(req.wValue, addr);
	USETW(req.wIndex, 0);
	USETW(req.wLength, len);
	return (urtwn_do_request(sc, &req, buf));
}

static usb_error_t
urtwn_write_1(struct urtwn_softc *sc, uint16_t addr, uint8_t val)
{
	return (urtwn_write_region_1(sc, addr, &val, sizeof(val)));
}

static usb_error_t
urtwn_write_2(struct urtwn_softc *sc, uint16_t addr, uint16_t val)
{
	val = htole16(val);
	return (urtwn_write_region_1(sc, addr, (uint8_t *)&val, sizeof(val)));
}

static usb_error_t
urtwn_write_4(struct urtwn_softc *sc, uint16_t addr, uint32_t val)
{
	val = htole32(val);
	return (urtwn_write_region_1(sc, addr, (uint8_t *)&val, sizeof(val)));
}

static usb_error_t
urtwn_read_region_1(struct urtwn_softc *sc, uint16_t addr, uint8_t *buf,
    int len)
{
	usb_device_request_t req;

	req.bmRequestType = UT_READ_VENDOR_DEVICE;
	req.bRequest = R92C_REQ_REGS;
	USETW(req.wValue, addr);
	USETW(req.wIndex, 0);
	USETW(req.wLength, len);
	return (urtwn_do_request(sc, &req, buf));
}

static uint8_t
urtwn_read_1(struct urtwn_softc *sc, uint16_t addr)
{
	uint8_t val;

	if (urtwn_read_region_1(sc, addr, &val, 1) != 0)
		return (0xff);
	return (val);
}

static uint16_t
urtwn_read_2(struct urtwn_softc *sc, uint16_t addr)
{
	uint16_t val;

	if (urtwn_read_region_1(sc, addr, (uint8_t *)&val, 2) != 0)
		return (0xffff);
	return (le16toh(val));
}

static uint32_t
urtwn_read_4(struct urtwn_softc *sc, uint16_t addr)
{
	uint32_t val;

	if (urtwn_read_region_1(sc, addr, (uint8_t *)&val, 4) != 0)
		return (0xffffffff);
	return (le32toh(val));
}

static int
urtwn_fw_cmd(struct urtwn_softc *sc, uint8_t id, const void *buf, int len)
{
	struct r92c_fw_cmd cmd;
	usb_error_t error;
	int ntries;

	/* Wait for current FW box to be empty. */
	for (ntries = 0; ntries < 100; ntries++) {
		if (!(urtwn_read_1(sc, R92C_HMETFR) & (1 << sc->fwcur)))
			break;
		urtwn_ms_delay(sc);
	}
	if (ntries == 100) {
		device_printf(sc->sc_dev,
		    "could not send firmware command\n");
		return (ETIMEDOUT);
	}
	memset(&cmd, 0, sizeof(cmd));
	cmd.id = id;
	if (len > 3)
		cmd.id |= R92C_CMD_FLAG_EXT;
	KASSERT(len <= sizeof(cmd.msg), ("urtwn_fw_cmd\n"));
	memcpy(cmd.msg, buf, len);

	/* Write the first word last since that will trigger the FW. */
	error = urtwn_write_region_1(sc, R92C_HMEBOX_EXT(sc->fwcur),
	    (uint8_t *)&cmd + 4, 2);
	if (error != USB_ERR_NORMAL_COMPLETION)
		return (EIO);
	error = urtwn_write_region_1(sc, R92C_HMEBOX(sc->fwcur),
	    (uint8_t *)&cmd + 0, 4);
	if (error != USB_ERR_NORMAL_COMPLETION)
		return (EIO);

	sc->fwcur = (sc->fwcur + 1) % R92C_H2C_NBOX;
	return (0);
}

static void
urtwn_cmdq_cb(void *arg, int pending)
{
	struct urtwn_softc *sc = arg;
	struct urtwn_cmdq *item;

	/*
	 * Device must be powered on (via urtwn_power_on())
	 * before any command may be sent.
	 */
	URTWN_LOCK(sc);
	if (!(sc->sc_flags & URTWN_RUNNING)) {
		URTWN_UNLOCK(sc);
		return;
	}

	URTWN_CMDQ_LOCK(sc);
	while (sc->cmdq[sc->cmdq_first].func != NULL) {
		item = &sc->cmdq[sc->cmdq_first];
		sc->cmdq_first = (sc->cmdq_first + 1) % URTWN_CMDQ_SIZE;
		URTWN_CMDQ_UNLOCK(sc);

		item->func(sc, &item->data);

		URTWN_CMDQ_LOCK(sc);
		memset(item, 0, sizeof (*item));
	}
	URTWN_CMDQ_UNLOCK(sc);
	URTWN_UNLOCK(sc);
}

static int
urtwn_cmd_sleepable(struct urtwn_softc *sc, const void *ptr, size_t len,
    CMD_FUNC_PROTO)
{
	struct ieee80211com *ic = &sc->sc_ic;

	KASSERT(len <= sizeof(union sec_param), ("buffer overflow"));

	URTWN_CMDQ_LOCK(sc);
	if (sc->cmdq[sc->cmdq_last].func != NULL) {
		device_printf(sc->sc_dev, "%s: cmdq overflow\n", __func__);
		URTWN_CMDQ_UNLOCK(sc);

		return (EAGAIN);
	}

	if (ptr != NULL)
		memcpy(&sc->cmdq[sc->cmdq_last].data, ptr, len);
	sc->cmdq[sc->cmdq_last].func = func;
	sc->cmdq_last = (sc->cmdq_last + 1) % URTWN_CMDQ_SIZE;
	URTWN_CMDQ_UNLOCK(sc);

	ieee80211_runtask(ic, &sc->cmdq_task);

	return (0);
}

static __inline void
urtwn_rf_write(struct urtwn_softc *sc, int chain, uint8_t addr, uint32_t val)
{

	sc->sc_rf_write(sc, chain, addr, val);
}

static void
urtwn_r92c_rf_write(struct urtwn_softc *sc, int chain, uint8_t addr,
    uint32_t val)
{
	urtwn_bb_write(sc, R92C_LSSI_PARAM(chain),
	    SM(R92C_LSSI_PARAM_ADDR, addr) |
	    SM(R92C_LSSI_PARAM_DATA, val));
}

static void
urtwn_r88e_rf_write(struct urtwn_softc *sc, int chain, uint8_t addr,
uint32_t val)
{
	urtwn_bb_write(sc, R92C_LSSI_PARAM(chain),
	    SM(R88E_LSSI_PARAM_ADDR, addr) |
	    SM(R92C_LSSI_PARAM_DATA, val));
}

static uint32_t
urtwn_rf_read(struct urtwn_softc *sc, int chain, uint8_t addr)
{
	uint32_t reg[R92C_MAX_CHAINS], val;

	reg[0] = urtwn_bb_read(sc, R92C_HSSI_PARAM2(0));
	if (chain != 0)
		reg[chain] = urtwn_bb_read(sc, R92C_HSSI_PARAM2(chain));

	urtwn_bb_write(sc, R92C_HSSI_PARAM2(0),
	    reg[0] & ~R92C_HSSI_PARAM2_READ_EDGE);
	urtwn_ms_delay(sc);

	urtwn_bb_write(sc, R92C_HSSI_PARAM2(chain),
	    RW(reg[chain], R92C_HSSI_PARAM2_READ_ADDR, addr) |
	    R92C_HSSI_PARAM2_READ_EDGE);
	urtwn_ms_delay(sc);

	urtwn_bb_write(sc, R92C_HSSI_PARAM2(0),
	    reg[0] | R92C_HSSI_PARAM2_READ_EDGE);
	urtwn_ms_delay(sc);

	if (urtwn_bb_read(sc, R92C_HSSI_PARAM1(chain)) & R92C_HSSI_PARAM1_PI)
		val = urtwn_bb_read(sc, R92C_HSPI_READBACK(chain));
	else
		val = urtwn_bb_read(sc, R92C_LSSI_READBACK(chain));
	return (MS(val, R92C_LSSI_READBACK_DATA));
}

static int
urtwn_llt_write(struct urtwn_softc *sc, uint32_t addr, uint32_t data)
{
	usb_error_t error;
	int ntries;

	error = urtwn_write_4(sc, R92C_LLT_INIT,
	    SM(R92C_LLT_INIT_OP, R92C_LLT_INIT_OP_WRITE) |
	    SM(R92C_LLT_INIT_ADDR, addr) |
	    SM(R92C_LLT_INIT_DATA, data));
	if (error != USB_ERR_NORMAL_COMPLETION)
		return (EIO);
	/* Wait for write operation to complete. */
	for (ntries = 0; ntries < 20; ntries++) {
		if (MS(urtwn_read_4(sc, R92C_LLT_INIT), R92C_LLT_INIT_OP) ==
		    R92C_LLT_INIT_OP_NO_ACTIVE)
			return (0);
		urtwn_ms_delay(sc);
	}
	return (ETIMEDOUT);
}

static int
urtwn_efuse_read_next(struct urtwn_softc *sc, uint8_t *val)
{
	uint32_t reg;
	usb_error_t error;
	int ntries;

	if (sc->last_rom_addr >= URTWN_EFUSE_MAX_LEN)
		return (EFAULT);

	reg = urtwn_read_4(sc, R92C_EFUSE_CTRL);
	reg = RW(reg, R92C_EFUSE_CTRL_ADDR, sc->last_rom_addr);
	reg &= ~R92C_EFUSE_CTRL_VALID;

	error = urtwn_write_4(sc, R92C_EFUSE_CTRL, reg);
	if (error != USB_ERR_NORMAL_COMPLETION)
		return (EIO);
	/* Wait for read operation to complete. */
	for (ntries = 0; ntries < 100; ntries++) {
		reg = urtwn_read_4(sc, R92C_EFUSE_CTRL);
		if (reg & R92C_EFUSE_CTRL_VALID)
			break;
		urtwn_ms_delay(sc);
	}
	if (ntries == 100) {
		device_printf(sc->sc_dev,
		    "could not read efuse byte at address 0x%x\n",
		    sc->last_rom_addr);
		return (ETIMEDOUT);
	}

	*val = MS(reg, R92C_EFUSE_CTRL_DATA);
	sc->last_rom_addr++;

	return (0);
}

static int
urtwn_efuse_read_data(struct urtwn_softc *sc, uint8_t *rom, uint8_t off,
    uint8_t msk)
{
	uint8_t reg;
	int i, error;

	for (i = 0; i < 4; i++) {
		if (msk & (1 << i))
			continue;
		error = urtwn_efuse_read_next(sc, &reg);
		if (error != 0)
			return (error);
		DPRINTF("rom[0x%03X] == 0x%02X\n", off * 8 + i * 2, reg);
		rom[off * 8 + i * 2 + 0] = reg;

		error = urtwn_efuse_read_next(sc, &reg);
		if (error != 0)
			return (error);
		DPRINTF("rom[0x%03X] == 0x%02X\n", off * 8 + i * 2 + 1, reg);
		rom[off * 8 + i * 2 + 1] = reg;
	}

	return (0);
}

#ifdef URTWN_DEBUG
static void
urtwn_dump_rom_contents(struct urtwn_softc *sc, uint8_t *rom, uint16_t size)
{
	int i;

	/* Dump ROM contents. */
	device_printf(sc->sc_dev, "%s:", __func__);
	for (i = 0; i < size; i++) {
		if (i % 32 == 0)
			printf("\n%03X: ", i);
		else if (i % 4 == 0)
			printf(" ");

		printf("%02X", rom[i]);
	}
	printf("\n");
}
#endif

static int
urtwn_efuse_read(struct urtwn_softc *sc, uint8_t *rom, uint16_t size)
{
#define URTWN_CHK(res) do {	\
	if ((error = res) != 0)	\
		goto end;	\
} while(0)
	uint8_t msk, off, reg;
	int error;

	URTWN_CHK(urtwn_efuse_switch_power(sc));

	/* Read full ROM image. */
	sc->last_rom_addr = 0;
	memset(rom, 0xff, size);

	URTWN_CHK(urtwn_efuse_read_next(sc, &reg));
	while (reg != 0xff) {
		/* check for extended header */
		if ((sc->chip & URTWN_CHIP_88E) && (reg & 0x1f) == 0x0f) {
			off = reg >> 5;
			URTWN_CHK(urtwn_efuse_read_next(sc, &reg));

			if ((reg & 0x0f) != 0x0f)
				off = ((reg & 0xf0) >> 1) | off;
			else
				continue;
		} else
			off = reg >> 4;
		msk = reg & 0xf;

		URTWN_CHK(urtwn_efuse_read_data(sc, rom, off, msk));
		URTWN_CHK(urtwn_efuse_read_next(sc, &reg));
	}

end:

#ifdef URTWN_DEBUG
	if (urtwn_debug >= 2)
		urtwn_dump_rom_contents(sc, rom, size);
#endif

	urtwn_write_1(sc, R92C_EFUSE_ACCESS, R92C_EFUSE_ACCESS_OFF);

	if (error != 0) {
		device_printf(sc->sc_dev, "%s: error while reading ROM\n",
		    __func__);
	}

	return (error);
#undef URTWN_CHK
}

static int
urtwn_efuse_switch_power(struct urtwn_softc *sc)
{
	usb_error_t error;
	uint32_t reg;

	error = urtwn_write_1(sc, R92C_EFUSE_ACCESS, R92C_EFUSE_ACCESS_ON);
	if (error != USB_ERR_NORMAL_COMPLETION)
		return (EIO);

	reg = urtwn_read_2(sc, R92C_SYS_ISO_CTRL);
	if (!(reg & R92C_SYS_ISO_CTRL_PWC_EV12V)) {
		error = urtwn_write_2(sc, R92C_SYS_ISO_CTRL,
		    reg | R92C_SYS_ISO_CTRL_PWC_EV12V);
		if (error != USB_ERR_NORMAL_COMPLETION)
			return (EIO);
	}
	reg = urtwn_read_2(sc, R92C_SYS_FUNC_EN);
	if (!(reg & R92C_SYS_FUNC_EN_ELDR)) {
		error = urtwn_write_2(sc, R92C_SYS_FUNC_EN,
		    reg | R92C_SYS_FUNC_EN_ELDR);
		if (error != USB_ERR_NORMAL_COMPLETION)
			return (EIO);
	}
	reg = urtwn_read_2(sc, R92C_SYS_CLKR);
	if ((reg & (R92C_SYS_CLKR_LOADER_EN | R92C_SYS_CLKR_ANA8M)) !=
	    (R92C_SYS_CLKR_LOADER_EN | R92C_SYS_CLKR_ANA8M)) {
		error = urtwn_write_2(sc, R92C_SYS_CLKR,
		    reg | R92C_SYS_CLKR_LOADER_EN | R92C_SYS_CLKR_ANA8M);
		if (error != USB_ERR_NORMAL_COMPLETION)
			return (EIO);
	}

	return (0);
}

static int
urtwn_read_chipid(struct urtwn_softc *sc)
{
	uint32_t reg;

	if (sc->chip & URTWN_CHIP_88E)
		return (0);

	reg = urtwn_read_4(sc, R92C_SYS_CFG);
	if (reg & R92C_SYS_CFG_TRP_VAUX_EN)
		return (EIO);

	if (reg & R92C_SYS_CFG_TYPE_92C) {
		sc->chip |= URTWN_CHIP_92C;
		/* Check if it is a castrated 8192C. */
		if (MS(urtwn_read_4(sc, R92C_HPON_FSM),
		    R92C_HPON_FSM_CHIP_BONDING_ID) ==
		    R92C_HPON_FSM_CHIP_BONDING_ID_92C_1T2R)
			sc->chip |= URTWN_CHIP_92C_1T2R;
	}
	if (reg & R92C_SYS_CFG_VENDOR_UMC) {
		sc->chip |= URTWN_CHIP_UMC;
		if (MS(reg, R92C_SYS_CFG_CHIP_VER_RTL) == 0)
			sc->chip |= URTWN_CHIP_UMC_A_CUT;
	}
	return (0);
}

static int
urtwn_read_rom(struct urtwn_softc *sc)
{
	struct r92c_rom *rom = &sc->rom.r92c_rom;
	int error;

	/* Read full ROM image. */
	error = urtwn_efuse_read(sc, (uint8_t *)rom, sizeof(*rom));
	if (error != 0)
		return (error);

	/* XXX Weird but this is what the vendor driver does. */
	sc->last_rom_addr = 0x1fa;
	error = urtwn_efuse_read_next(sc, &sc->pa_setting);
	if (error != 0)
		return (error);
	DPRINTF("PA setting=0x%x\n", sc->pa_setting);

	sc->board_type = MS(rom->rf_opt1, R92C_ROM_RF1_BOARD_TYPE);

	sc->regulatory = MS(rom->rf_opt1, R92C_ROM_RF1_REGULATORY);
	DPRINTF("regulatory type=%d\n", sc->regulatory);
	IEEE80211_ADDR_COPY(sc->sc_ic.ic_macaddr, rom->macaddr);

	sc->sc_rf_write = urtwn_r92c_rf_write;
	sc->sc_power_on = urtwn_r92c_power_on;

	return (0);
}

static int
urtwn_r88e_read_rom(struct urtwn_softc *sc)
{
	uint8_t *rom = sc->rom.r88e_rom;
	uint16_t addr;
	int error, i;

	error = urtwn_efuse_read(sc, rom, sizeof(sc->rom.r88e_rom));
	if (error != 0)
		return (error);

	addr = 0x10;
	for (i = 0; i < 6; i++)
		sc->cck_tx_pwr[i] = rom[addr++];
	for (i = 0; i < 5; i++)
		sc->ht40_tx_pwr[i] = rom[addr++];
	sc->bw20_tx_pwr_diff = (rom[addr] & 0xf0) >> 4;
	if (sc->bw20_tx_pwr_diff & 0x08)
		sc->bw20_tx_pwr_diff |= 0xf0;
	sc->ofdm_tx_pwr_diff = (rom[addr] & 0xf);
	if (sc->ofdm_tx_pwr_diff & 0x08)
		sc->ofdm_tx_pwr_diff |= 0xf0;
	sc->regulatory = MS(rom[0xc1], R92C_ROM_RF1_REGULATORY);
	IEEE80211_ADDR_COPY(sc->sc_ic.ic_macaddr, &rom[0xd7]);

	sc->sc_rf_write = urtwn_r88e_rf_write;
	sc->sc_power_on = urtwn_r88e_power_on;

	return (0);
}

/*
 * Initialize rate adaptation in firmware.
 */
static int
urtwn_ra_init(struct urtwn_softc *sc)
{
	struct ieee80211com *ic = &sc->sc_ic;
	struct ieee80211vap *vap = TAILQ_FIRST(&ic->ic_vaps);
	struct ieee80211_node *ni;
	struct ieee80211_rateset *rs;
	struct r92c_fw_cmd_macid_cfg cmd;
	uint32_t rates, basicrates;
	uint8_t mode;
	int maxrate, maxbasicrate, error, i, j;

	ni = ieee80211_ref_node(vap->iv_bss);
	rs = &ni->ni_rates;

	/* Get normal and basic rates mask. */
	rates = basicrates = 0;
	maxrate = maxbasicrate = 0;
	for (i = 0; i < rs->rs_nrates; i++) {
		/* Convert 802.11 rate to HW rate index. */
		for (j = 0; j < nitems(ridx2rate); j++)
			if ((rs->rs_rates[i] & IEEE80211_RATE_VAL) ==
			    ridx2rate[j])
				break;
		if (j == nitems(ridx2rate))	/* Unknown rate, skip. */
			continue;
		rates |= 1 << j;
		if (j > maxrate)
			maxrate = j;
		if (rs->rs_rates[i] & IEEE80211_RATE_BASIC) {
			basicrates |= 1 << j;
			if (j > maxbasicrate)
				maxbasicrate = j;
		}
	}
	if (ic->ic_curmode == IEEE80211_MODE_11B)
		mode = R92C_RAID_11B;
	else
		mode = R92C_RAID_11BG;
	DPRINTF("mode=0x%x rates=0x%08x, basicrates=0x%08x\n",
	    mode, rates, basicrates);

	/* Set rates mask for group addressed frames. */
	cmd.macid = URTWN_MACID_BC | URTWN_MACID_VALID;
	cmd.mask = htole32(mode << 28 | basicrates);
	error = urtwn_fw_cmd(sc, R92C_CMD_MACID_CONFIG, &cmd, sizeof(cmd));
	if (error != 0) {
		ieee80211_free_node(ni);
		device_printf(sc->sc_dev,
		    "could not add broadcast station\n");
		return (error);
	}
	/* Set initial MRR rate. */
	DPRINTF("maxbasicrate=%d\n", maxbasicrate);
	urtwn_write_1(sc, R92C_INIDATA_RATE_SEL(URTWN_MACID_BC),
	    maxbasicrate);

	/* Set rates mask for unicast frames. */
	cmd.macid = URTWN_MACID_BSS | URTWN_MACID_VALID;
	cmd.mask = htole32(mode << 28 | rates);
	error = urtwn_fw_cmd(sc, R92C_CMD_MACID_CONFIG, &cmd, sizeof(cmd));
	if (error != 0) {
		ieee80211_free_node(ni);
		device_printf(sc->sc_dev, "could not add BSS station\n");
		return (error);
	}
	/* Set initial MRR rate. */
	DPRINTF("maxrate=%d\n", maxrate);
	urtwn_write_1(sc, R92C_INIDATA_RATE_SEL(URTWN_MACID_BSS),
	    maxrate);

	/* Indicate highest supported rate. */
	ni->ni_txrate = rs->rs_rates[rs->rs_nrates - 1];
	ieee80211_free_node(ni);

	return (0);
}

static void
urtwn_init_beacon(struct urtwn_softc *sc, struct urtwn_vap *uvp)
{
	struct r92c_tx_desc *txd = &uvp->bcn_desc;

	txd->txdw0 = htole32(
	    SM(R92C_TXDW0_OFFSET, sizeof(*txd)) | R92C_TXDW0_BMCAST |
	    R92C_TXDW0_OWN | R92C_TXDW0_FSG | R92C_TXDW0_LSG);
	txd->txdw1 = htole32(
	    SM(R92C_TXDW1_QSEL, R92C_TXDW1_QSEL_BEACON) |
	    SM(R92C_TXDW1_RAID, R92C_RAID_11B));

	if (sc->chip & URTWN_CHIP_88E) {
		txd->txdw1 |= htole32(SM(R88E_TXDW1_MACID, URTWN_MACID_BC));
		txd->txdseq |= htole16(R88E_TXDSEQ_HWSEQ_EN);
	} else {
		txd->txdw1 |= htole32(SM(R92C_TXDW1_MACID, URTWN_MACID_BC));
		txd->txdw4 |= htole32(R92C_TXDW4_HWSEQ_EN);
	}

	txd->txdw4 = htole32(R92C_TXDW4_DRVRATE);
	txd->txdw5 = htole32(SM(R92C_TXDW5_DATARATE, URTWN_RIDX_CCK1));
}

static int
urtwn_setup_beacon(struct urtwn_softc *sc, struct ieee80211_node *ni)
{
 	struct ieee80211vap *vap = ni->ni_vap;
	struct urtwn_vap *uvp = URTWN_VAP(vap);
	struct mbuf *m;
	int error;

	URTWN_ASSERT_LOCKED(sc);

	if (ni->ni_chan == IEEE80211_CHAN_ANYC)
		return (EINVAL);

	m = ieee80211_beacon_alloc(ni);
	if (m == NULL) {
		device_printf(sc->sc_dev,
		    "%s: could not allocate beacon frame\n", __func__);
		return (ENOMEM);
	}

	if (uvp->bcn_mbuf != NULL)
		m_freem(uvp->bcn_mbuf);

	uvp->bcn_mbuf = m;

	if ((error = urtwn_tx_beacon(sc, uvp)) != 0)
		return (error);

	/* XXX bcnq stuck workaround */
	if ((error = urtwn_tx_beacon(sc, uvp)) != 0)
		return (error);

	return (0);
}

static void
urtwn_update_beacon(struct ieee80211vap *vap, int item)
{
	struct urtwn_softc *sc = vap->iv_ic->ic_softc;
	struct urtwn_vap *uvp = URTWN_VAP(vap);
	struct ieee80211_beacon_offsets *bo = &vap->iv_bcn_off;
	struct ieee80211_node *ni = vap->iv_bss;
	int mcast = 0;

	URTWN_LOCK(sc);
	if (uvp->bcn_mbuf == NULL) {
		uvp->bcn_mbuf = ieee80211_beacon_alloc(ni);
		if (uvp->bcn_mbuf == NULL) {
			device_printf(sc->sc_dev,
			    "%s: could not allocate beacon frame\n", __func__);
			URTWN_UNLOCK(sc);
			return;
		}
	}
	URTWN_UNLOCK(sc);

	if (item == IEEE80211_BEACON_TIM)
		mcast = 1;	/* XXX */

	setbit(bo->bo_flags, item);
	ieee80211_beacon_update(ni, uvp->bcn_mbuf, mcast);

	URTWN_LOCK(sc);
	urtwn_tx_beacon(sc, uvp);
	URTWN_UNLOCK(sc);
}

/*
 * Push a beacon frame into the chip. Beacon will
 * be repeated by the chip every R92C_BCN_INTERVAL.
 */
static int
urtwn_tx_beacon(struct urtwn_softc *sc, struct urtwn_vap *uvp)
{
	struct r92c_tx_desc *desc = &uvp->bcn_desc;
	struct urtwn_data *bf;

	URTWN_ASSERT_LOCKED(sc);

	bf = urtwn_getbuf(sc);
	if (bf == NULL)
		return (ENOMEM);

	memcpy(bf->buf, desc, sizeof(*desc));
	urtwn_tx_start(sc, uvp->bcn_mbuf, IEEE80211_FC0_TYPE_MGT, bf);

	sc->sc_txtimer = 5;
	callout_reset(&sc->sc_watchdog_ch, hz, urtwn_watchdog, sc);

	return (0);
}

static int
urtwn_key_alloc(struct ieee80211vap *vap, struct ieee80211_key *k,
    ieee80211_keyix *keyix, ieee80211_keyix *rxkeyix)
{
	struct urtwn_softc *sc = vap->iv_ic->ic_softc;
	uint8_t i;

	if (!(&vap->iv_nw_keys[0] <= k &&
	     k < &vap->iv_nw_keys[IEEE80211_WEP_NKID])) {
		if (!(k->wk_flags & IEEE80211_KEY_SWCRYPT)) {
			URTWN_LOCK(sc);
			/*
			 * First 4 slots for group keys,
			 * what is left - for pairwise.
			 * XXX incompatible with IBSS RSN.
			 */
			for (i = IEEE80211_WEP_NKID;
			     i < R92C_CAM_ENTRY_COUNT; i++) {
				if ((sc->keys_bmap & (1 << i)) == 0) {
					sc->keys_bmap |= 1 << i;
					*keyix = i;
					break;
				}
			}
			URTWN_UNLOCK(sc);
			if (i == R92C_CAM_ENTRY_COUNT) {
				device_printf(sc->sc_dev,
				    "%s: no free space in the key table\n",
				    __func__);
				return 0;
			}
		} else
			*keyix = 0;
	} else {
		*keyix = k - vap->iv_nw_keys;
	}
	*rxkeyix = *keyix;
	return 1;
}

static void
urtwn_key_set_cb(struct urtwn_softc *sc, union sec_param *data)
{
	struct ieee80211_key *k = &data->key;
	uint8_t algo, keyid;
	int i, error;

	if (k->wk_keyix < IEEE80211_WEP_NKID)
		keyid = k->wk_keyix;
	else
		keyid = 0;

	/* Map net80211 cipher to HW crypto algorithm. */
	switch (k->wk_cipher->ic_cipher) {
	case IEEE80211_CIPHER_WEP:
		if (k->wk_keylen < 8)
			algo = R92C_CAM_ALGO_WEP40;
		else
			algo = R92C_CAM_ALGO_WEP104;
		break;
	case IEEE80211_CIPHER_TKIP:
		algo = R92C_CAM_ALGO_TKIP;
		break;
	case IEEE80211_CIPHER_AES_CCM:
		algo = R92C_CAM_ALGO_AES;
		break;
	default:
		device_printf(sc->sc_dev, "%s: undefined cipher %d\n",
		    __func__, k->wk_cipher->ic_cipher);
		return;
	}

	DPRINTFN(9, "keyix %d, keyid %d, algo %d/%d, flags %04X, len %d, "
	    "macaddr %s\n", k->wk_keyix, keyid, k->wk_cipher->ic_cipher, algo,
	    k->wk_flags, k->wk_keylen, ether_sprintf(k->wk_macaddr));

	/* Write key. */
	for (i = 0; i < 4; i++) {
		error = urtwn_cam_write(sc, R92C_CAM_KEY(k->wk_keyix, i),
		    LE_READ_4(&k->wk_key[i * 4]));
		if (error != 0)
			goto fail;
	}

	/* Write CTL0 last since that will validate the CAM entry. */
	error = urtwn_cam_write(sc, R92C_CAM_CTL1(k->wk_keyix),
	    LE_READ_4(&k->wk_macaddr[2]));
	if (error != 0)
		goto fail;
	error = urtwn_cam_write(sc, R92C_CAM_CTL0(k->wk_keyix),
	    SM(R92C_CAM_ALGO, algo) |
	    SM(R92C_CAM_KEYID, keyid) |
	    SM(R92C_CAM_MACLO, LE_READ_2(&k->wk_macaddr[0])) |
	    R92C_CAM_VALID);
	if (error != 0)
		goto fail;

	return;

fail:
	device_printf(sc->sc_dev, "%s fails, error %d\n", __func__, error);
}

static void
urtwn_key_del_cb(struct urtwn_softc *sc, union sec_param *data)
{
	struct ieee80211_key *k = &data->key;
	int i;

	DPRINTFN(9, "keyix %d, flags %04X, macaddr %s\n", 
	    k->wk_keyix, k->wk_flags, ether_sprintf(k->wk_macaddr));

	urtwn_cam_write(sc, R92C_CAM_CTL0(k->wk_keyix), 0);
	urtwn_cam_write(sc, R92C_CAM_CTL1(k->wk_keyix), 0);

	/* Clear key. */
	for (i = 0; i < 4; i++)
		urtwn_cam_write(sc, R92C_CAM_KEY(k->wk_keyix, i), 0);
	sc->keys_bmap &= ~(1 << k->wk_keyix);
}

static int
urtwn_key_set(struct ieee80211vap *vap, const struct ieee80211_key *k)
{
	struct urtwn_softc *sc = vap->iv_ic->ic_softc;

	if (k->wk_flags & IEEE80211_KEY_SWCRYPT) {
		/* Not for us. */
		return (1);
	}

	return (!urtwn_cmd_sleepable(sc, k, sizeof(*k), urtwn_key_set_cb));
}

static int
urtwn_key_delete(struct ieee80211vap *vap, const struct ieee80211_key *k)
{
	struct urtwn_softc *sc = vap->iv_ic->ic_softc;

	if (k->wk_flags & IEEE80211_KEY_SWCRYPT) {
		/* Not for us. */
		return (1);
	}

	return (!urtwn_cmd_sleepable(sc, k, sizeof(*k), urtwn_key_del_cb));
}

static void
urtwn_tsf_task_adhoc(void *arg, int pending)
{
	struct ieee80211vap *vap = arg;
	struct urtwn_softc *sc = vap->iv_ic->ic_softc;
	struct ieee80211_node *ni;
	uint32_t reg;

	URTWN_LOCK(sc);
	ni = ieee80211_ref_node(vap->iv_bss);
	reg = urtwn_read_1(sc, R92C_BCN_CTRL);

	/* Accept beacons with the same BSSID. */
	urtwn_set_rx_bssid_all(sc, 0);

	/* Enable synchronization. */
	reg &= ~R92C_BCN_CTRL_DIS_TSF_UDT0;
	urtwn_write_1(sc, R92C_BCN_CTRL, reg);

	/* Synchronize. */
	usb_pause_mtx(&sc->sc_mtx, hz * ni->ni_intval * 5 / 1000);

	/* Disable synchronization. */
	reg |= R92C_BCN_CTRL_DIS_TSF_UDT0;
	urtwn_write_1(sc, R92C_BCN_CTRL, reg);

	/* Remove beacon filter. */
	urtwn_set_rx_bssid_all(sc, 1);

	/* Enable beaconing. */
	urtwn_write_1(sc, R92C_MBID_NUM,
	    urtwn_read_1(sc, R92C_MBID_NUM) | R92C_MBID_TXBCN_RPT0);
	reg |= R92C_BCN_CTRL_EN_BCN;

	urtwn_write_1(sc, R92C_BCN_CTRL, reg);
	ieee80211_free_node(ni);
	URTWN_UNLOCK(sc);
}

static void
urtwn_tsf_sync_enable(struct urtwn_softc *sc, struct ieee80211vap *vap)
{
	struct ieee80211com *ic = &sc->sc_ic;
	struct urtwn_vap *uvp = URTWN_VAP(vap);

	/* Reset TSF. */
	urtwn_write_1(sc, R92C_DUAL_TSF_RST, R92C_DUAL_TSF_RST0);

	switch (vap->iv_opmode) {
	case IEEE80211_M_STA:
		/* Enable TSF synchronization. */
		urtwn_write_1(sc, R92C_BCN_CTRL,
		    urtwn_read_1(sc, R92C_BCN_CTRL) &
		    ~R92C_BCN_CTRL_DIS_TSF_UDT0);
		break;
	case IEEE80211_M_IBSS:
		ieee80211_runtask(ic, &uvp->tsf_task_adhoc);
		break;
	case IEEE80211_M_HOSTAP:
		/* Enable beaconing. */
		urtwn_write_1(sc, R92C_MBID_NUM,
		    urtwn_read_1(sc, R92C_MBID_NUM) | R92C_MBID_TXBCN_RPT0);
		urtwn_write_1(sc, R92C_BCN_CTRL,
		    urtwn_read_1(sc, R92C_BCN_CTRL) | R92C_BCN_CTRL_EN_BCN);
		break;
	default:
		device_printf(sc->sc_dev, "undefined opmode %d\n",
		    vap->iv_opmode);
		return;
	}
}

static void
urtwn_set_led(struct urtwn_softc *sc, int led, int on)
{
	uint8_t reg;

	if (led == URTWN_LED_LINK) {
		if (sc->chip & URTWN_CHIP_88E) {
			reg = urtwn_read_1(sc, R92C_LEDCFG2) & 0xf0;
			urtwn_write_1(sc, R92C_LEDCFG2, reg | 0x60);
			if (!on) {
				reg = urtwn_read_1(sc, R92C_LEDCFG2) & 0x90;
				urtwn_write_1(sc, R92C_LEDCFG2,
				    reg | R92C_LEDCFG0_DIS);
				urtwn_write_1(sc, R92C_MAC_PINMUX_CFG,
				    urtwn_read_1(sc, R92C_MAC_PINMUX_CFG) &
				    0xfe);
			}
		} else {
			reg = urtwn_read_1(sc, R92C_LEDCFG0) & 0x70;
			if (!on)
				reg |= R92C_LEDCFG0_DIS;
			urtwn_write_1(sc, R92C_LEDCFG0, reg);
		}
		sc->ledlink = on;       /* Save LED state. */
	}
}

static void
urtwn_set_mode(struct urtwn_softc *sc, uint8_t mode)
{
	uint8_t reg;

	reg = urtwn_read_1(sc, R92C_MSR);
	reg = (reg & ~R92C_MSR_MASK) | mode;
	urtwn_write_1(sc, R92C_MSR, reg);
}

static void
urtwn_ibss_recv_mgmt(struct ieee80211_node *ni, struct mbuf *m, int subtype,
    const struct ieee80211_rx_stats *rxs,
    int rssi, int nf)
{
	struct ieee80211vap *vap = ni->ni_vap;
	struct urtwn_softc *sc = vap->iv_ic->ic_softc;
	struct urtwn_vap *uvp = URTWN_VAP(vap);
	uint64_t ni_tstamp, curr_tstamp;

	uvp->recv_mgmt(ni, m, subtype, rxs, rssi, nf);

	if (vap->iv_state == IEEE80211_S_RUN &&
	    (subtype == IEEE80211_FC0_SUBTYPE_BEACON ||
	    subtype == IEEE80211_FC0_SUBTYPE_PROBE_RESP)) {
		ni_tstamp = le64toh(ni->ni_tstamp.tsf);
#ifdef D3831
		URTWN_LOCK(sc);
		urtwn_get_tsf(sc, &curr_tstamp);
		URTWN_UNLOCK(sc);
		curr_tstamp = le64toh(curr_tstamp);

		if (ni_tstamp >= curr_tstamp)
			(void) ieee80211_ibss_merge(ni);
#else
		(void) sc;
		(void) curr_tstamp;
#endif
	}
}

static int
urtwn_newstate(struct ieee80211vap *vap, enum ieee80211_state nstate, int arg)
{
	struct urtwn_vap *uvp = URTWN_VAP(vap);
	struct ieee80211com *ic = vap->iv_ic;
	struct urtwn_softc *sc = ic->ic_softc;
	struct ieee80211_node *ni;
	enum ieee80211_state ostate;
	uint32_t reg;
	uint8_t mode;
	int error = 0;

	ostate = vap->iv_state;
	DPRINTF("%s -> %s\n", ieee80211_state_name[ostate],
	    ieee80211_state_name[nstate]);

	IEEE80211_UNLOCK(ic);
	URTWN_LOCK(sc);
	callout_stop(&sc->sc_watchdog_ch);

	if (ostate == IEEE80211_S_RUN) {
		/* Turn link LED off. */
		urtwn_set_led(sc, URTWN_LED_LINK, 0);

		/* Set media status to 'No Link'. */
		urtwn_set_mode(sc, R92C_MSR_NOLINK);

		/* Stop Rx of data frames. */
		urtwn_write_2(sc, R92C_RXFLTMAP2, 0);

		/* Disable TSF synchronization. */
		urtwn_write_1(sc, R92C_BCN_CTRL,
		    (urtwn_read_1(sc, R92C_BCN_CTRL) & ~R92C_BCN_CTRL_EN_BCN) |
		    R92C_BCN_CTRL_DIS_TSF_UDT0);

		/* Disable beaconing. */
		urtwn_write_1(sc, R92C_MBID_NUM,
		    urtwn_read_1(sc, R92C_MBID_NUM) & ~R92C_MBID_TXBCN_RPT0);

		/* Reset TSF. */
		urtwn_write_1(sc, R92C_DUAL_TSF_RST, R92C_DUAL_TSF_RST0);

		/* Reset EDCA parameters. */
		urtwn_write_4(sc, R92C_EDCA_VO_PARAM, 0x002f3217);
		urtwn_write_4(sc, R92C_EDCA_VI_PARAM, 0x005e4317);
		urtwn_write_4(sc, R92C_EDCA_BE_PARAM, 0x00105320);
		urtwn_write_4(sc, R92C_EDCA_BK_PARAM, 0x0000a444);
	}

	switch (nstate) {
	case IEEE80211_S_INIT:
		/* Turn link LED off. */
		urtwn_set_led(sc, URTWN_LED_LINK, 0);
		break;
	case IEEE80211_S_SCAN:
		/* Pause AC Tx queues. */
		urtwn_write_1(sc, R92C_TXPAUSE,
		    urtwn_read_1(sc, R92C_TXPAUSE) | 0x0f);
		break;
	case IEEE80211_S_AUTH:
		urtwn_set_chan(sc, ic->ic_curchan, NULL);
		break;
	case IEEE80211_S_RUN:
		if (vap->iv_opmode == IEEE80211_M_MONITOR) {
			/* Turn link LED on. */
			urtwn_set_led(sc, URTWN_LED_LINK, 1);
			break;
		}

		ni = ieee80211_ref_node(vap->iv_bss);

		if (ic->ic_bsschan == IEEE80211_CHAN_ANYC ||
		    ni->ni_chan == IEEE80211_CHAN_ANYC) {
			device_printf(sc->sc_dev,
			    "%s: could not move to RUN state\n", __func__);
			error = EINVAL;
			goto end_run;
		}

		switch (vap->iv_opmode) {
		case IEEE80211_M_STA:
			mode = R92C_MSR_INFRA;
			break;
		case IEEE80211_M_IBSS:
			mode = R92C_MSR_ADHOC;
			break;
		case IEEE80211_M_HOSTAP:
			mode = R92C_MSR_AP;
			break;
		default:
			device_printf(sc->sc_dev, "undefined opmode %d\n",
			    vap->iv_opmode);
			error = EINVAL;
			goto end_run;
		}

		/* Set media status to 'Associated'. */
		urtwn_set_mode(sc, mode);

		/* Set BSSID. */
		urtwn_write_4(sc, R92C_BSSID + 0, LE_READ_4(&ni->ni_bssid[0]));
		urtwn_write_4(sc, R92C_BSSID + 4, LE_READ_2(&ni->ni_bssid[4]));

		if (ic->ic_curmode == IEEE80211_MODE_11B)
			urtwn_write_1(sc, R92C_INIRTS_RATE_SEL, 0);
		else	/* 802.11b/g */
			urtwn_write_1(sc, R92C_INIRTS_RATE_SEL, 3);

		/* Enable Rx of data frames. */
		urtwn_write_2(sc, R92C_RXFLTMAP2, 0xffff);

		/* Flush all AC queues. */
		urtwn_write_1(sc, R92C_TXPAUSE, 0);

		/* Set beacon interval. */
		urtwn_write_2(sc, R92C_BCN_INTERVAL, ni->ni_intval);

		/* Allow Rx from our BSSID only. */
		if (ic->ic_promisc == 0) {
			reg = urtwn_read_4(sc, R92C_RCR);

			if (vap->iv_opmode != IEEE80211_M_HOSTAP)
				reg |= R92C_RCR_CBSSID_DATA;
			if (vap->iv_opmode != IEEE80211_M_IBSS)
				reg |= R92C_RCR_CBSSID_BCN;

			urtwn_write_4(sc, R92C_RCR, reg);
		}

		if (vap->iv_opmode == IEEE80211_M_HOSTAP ||
		    vap->iv_opmode == IEEE80211_M_IBSS) {
			error = urtwn_setup_beacon(sc, ni);
			if (error != 0) {
				device_printf(sc->sc_dev,
				    "unable to push beacon into the chip, "
				    "error %d\n", error);
				goto end_run;
			}
		}

		/* Enable TSF synchronization. */
		urtwn_tsf_sync_enable(sc, vap);

		urtwn_write_1(sc, R92C_SIFS_CCK + 1, 10);
		urtwn_write_1(sc, R92C_SIFS_OFDM + 1, 10);
		urtwn_write_1(sc, R92C_SPEC_SIFS + 1, 10);
		urtwn_write_1(sc, R92C_MAC_SPEC_SIFS + 1, 10);
		urtwn_write_1(sc, R92C_R2T_SIFS + 1, 10);
		urtwn_write_1(sc, R92C_T2T_SIFS + 1, 10);

		/* Intialize rate adaptation. */
		if (!(sc->chip & URTWN_CHIP_88E))
			urtwn_ra_init(sc);
		/* Turn link LED on. */
		urtwn_set_led(sc, URTWN_LED_LINK, 1);

		sc->avg_pwdb = -1;	/* Reset average RSSI. */
		/* Reset temperature calibration state machine. */
		sc->thcal_state = 0;
		sc->thcal_lctemp = 0;

end_run:
		ieee80211_free_node(ni);
		break;
	default:
		break;
	}

	URTWN_UNLOCK(sc);
	IEEE80211_LOCK(ic);
	return (error != 0 ? error : uvp->newstate(vap, nstate, arg));
}

static void
urtwn_watchdog(void *arg)
{
	struct urtwn_softc *sc = arg;

	if (sc->sc_txtimer > 0) {
		if (--sc->sc_txtimer == 0) {
			device_printf(sc->sc_dev, "device timeout\n");
			counter_u64_add(sc->sc_ic.ic_oerrors, 1);
			return;
		}
		callout_reset(&sc->sc_watchdog_ch, hz, urtwn_watchdog, sc);
	}
}

static void
urtwn_update_avgrssi(struct urtwn_softc *sc, int rate, int8_t rssi)
{
	int pwdb;

	/* Convert antenna signal to percentage. */
	if (rssi <= -100 || rssi >= 20)
		pwdb = 0;
	else if (rssi >= 0)
		pwdb = 100;
	else
		pwdb = 100 + rssi;
	if (!(sc->chip & URTWN_CHIP_88E)) {
		if (rate <= URTWN_RIDX_CCK11) {
			/* CCK gain is smaller than OFDM/MCS gain. */
			pwdb += 6;
			if (pwdb > 100)
				pwdb = 100;
			if (pwdb <= 14)
				pwdb -= 4;
			else if (pwdb <= 26)
				pwdb -= 8;
			else if (pwdb <= 34)
				pwdb -= 6;
			else if (pwdb <= 42)
				pwdb -= 2;
		}
	}
	if (sc->avg_pwdb == -1)	/* Init. */
		sc->avg_pwdb = pwdb;
	else if (sc->avg_pwdb < pwdb)
		sc->avg_pwdb = ((sc->avg_pwdb * 19 + pwdb) / 20) + 1;
	else
		sc->avg_pwdb = ((sc->avg_pwdb * 19 + pwdb) / 20);
	DPRINTFN(4, "PWDB=%d EMA=%d\n", pwdb, sc->avg_pwdb);
}

static int8_t
urtwn_get_rssi(struct urtwn_softc *sc, int rate, void *physt)
{
	static const int8_t cckoff[] = { 16, -12, -26, -46 };
	struct r92c_rx_phystat *phy;
	struct r92c_rx_cck *cck;
	uint8_t rpt;
	int8_t rssi;

	if (rate <= URTWN_RIDX_CCK11) {
		cck = (struct r92c_rx_cck *)physt;
		if (sc->sc_flags & URTWN_FLAG_CCK_HIPWR) {
			rpt = (cck->agc_rpt >> 5) & 0x3;
			rssi = (cck->agc_rpt & 0x1f) << 1;
		} else {
			rpt = (cck->agc_rpt >> 6) & 0x3;
			rssi = cck->agc_rpt & 0x3e;
		}
		rssi = cckoff[rpt] - rssi;
	} else {	/* OFDM/HT. */
		phy = (struct r92c_rx_phystat *)physt;
		rssi = ((le32toh(phy->phydw1) >> 1) & 0x7f) - 110;
	}
	return (rssi);
}

static int8_t
urtwn_r88e_get_rssi(struct urtwn_softc *sc, int rate, void *physt)
{
	struct r92c_rx_phystat *phy;
	struct r88e_rx_cck *cck;
	uint8_t cck_agc_rpt, lna_idx, vga_idx;
	int8_t rssi;

	rssi = 0;
	if (rate <= URTWN_RIDX_CCK11) {
		cck = (struct r88e_rx_cck *)physt;
		cck_agc_rpt = cck->agc_rpt;
		lna_idx = (cck_agc_rpt & 0xe0) >> 5;
		vga_idx = cck_agc_rpt & 0x1f;
		switch (lna_idx) {
		case 7:
			if (vga_idx <= 27)
				rssi = -100 + 2* (27 - vga_idx);
			else
				rssi = -100;
			break;
		case 6:
			rssi = -48 + 2 * (2 - vga_idx);
			break;
		case 5:
			rssi = -42 + 2 * (7 - vga_idx);
			break;
		case 4:
			rssi = -36 + 2 * (7 - vga_idx);
			break;
		case 3:
			rssi = -24 + 2 * (7 - vga_idx);
			break;
		case 2:
			rssi = -12 + 2 * (5 - vga_idx);
			break;
		case 1:
			rssi = 8 - (2 * vga_idx);
			break;
		case 0:
			rssi = 14 - (2 * vga_idx);
			break;
		}
		rssi += 6;
	} else {	/* OFDM/HT. */
		phy = (struct r92c_rx_phystat *)physt;
		rssi = ((le32toh(phy->phydw1) >> 1) & 0x7f) - 110;
	}
	return (rssi);
}

static __inline uint8_t
rate2ridx(uint8_t rate)
{
	switch (rate) {
	case 12:	return 4;
	case 18:	return 5;
	case 24:	return 6;
	case 36:	return 7;
	case 48:	return 8;
	case 72:	return 9;
	case 96:	return 10;
	case 108:	return 11;
	case 2:		return 0;
	case 4:		return 1;
	case 11:	return 2;
	case 22:	return 3;
	default:	return 0;
	}
}

static int
urtwn_tx_data(struct urtwn_softc *sc, struct ieee80211_node *ni,
    struct mbuf *m, struct urtwn_data *data)
{
	const struct ieee80211_txparam *tp;
	struct ieee80211com *ic = &sc->sc_ic;
	struct ieee80211vap *vap = ni->ni_vap;
	struct ieee80211_key *k = NULL;
	struct ieee80211_channel *chan;
	struct ieee80211_frame *wh;
	struct r92c_tx_desc *txd;
<<<<<<< HEAD
	uint8_t macid, raid, ridx, subtype, type, tid, qsel;
=======
	uint8_t macid, raid, rate, ridx, subtype, type, tid, qsel;
>>>>>>> a3c1f4b0
	int hasqos, ismcast;

	URTWN_ASSERT_LOCKED(sc);

	/*
	 * Software crypto.
	 */
	wh = mtod(m, struct ieee80211_frame *);
	type = wh->i_fc[0] & IEEE80211_FC0_TYPE_MASK;
	subtype = wh->i_fc[0] & IEEE80211_FC0_SUBTYPE_MASK;
	hasqos = IEEE80211_QOS_HAS_SEQ(wh);
	ismcast = IEEE80211_IS_MULTICAST(wh->i_addr1);

	/* Select TX ring for this frame. */
	if (hasqos) {
		tid = ((const struct ieee80211_qosframe *)wh)->i_qos[0];
		tid &= IEEE80211_QOS_TID;
	} else
		tid = 0;

<<<<<<< HEAD
=======
	chan = (ni->ni_chan != IEEE80211_CHAN_ANYC) ?
		ni->ni_chan : ic->ic_curchan;
	tp = &vap->iv_txparms[ieee80211_chan2mode(chan)];

	/* Choose a TX rate index. */
	if (type == IEEE80211_FC0_TYPE_MGT)
		rate = tp->mgmtrate;
	else if (ismcast)
		rate = tp->mcastrate;
	else if (tp->ucastrate != IEEE80211_FIXED_RATE_NONE)
		rate = tp->ucastrate;
	else if (m->m_flags & M_EAPOL)
		rate = tp->mgmtrate;
	else {
		if (URTWN_CHIP_HAS_RATECTL(sc)) {
			/* XXX pass pktlen */
			(void) ieee80211_ratectl_rate(ni, NULL, 0);
			rate = ni->ni_txrate;
		} else {
			if (ic->ic_curmode != IEEE80211_MODE_11B)
				rate = 108;
			else
				rate = 22;
		}
	}

	ridx = rate2ridx(rate);
	if (ic->ic_curmode != IEEE80211_MODE_11B)
		raid = R92C_RAID_11BG;
	else
		raid = R92C_RAID_11B;

>>>>>>> a3c1f4b0
	if (wh->i_fc[1] & IEEE80211_FC1_PROTECTED) {
		k = ieee80211_crypto_encap(ni, m);
		if (k == NULL) {
			device_printf(sc->sc_dev,
			    "ieee80211_crypto_encap returns NULL.\n");
			return (ENOBUFS);
		}

		/* in case packet header moved, reset pointer */
		wh = mtod(m, struct ieee80211_frame *);
	}

	/* Fill Tx descriptor. */
	txd = (struct r92c_tx_desc *)data->buf;
	memset(txd, 0, sizeof(*txd));

	txd->txdw0 |= htole32(
	    SM(R92C_TXDW0_OFFSET, sizeof(*txd)) |
	    R92C_TXDW0_OWN | R92C_TXDW0_FSG | R92C_TXDW0_LSG);
	if (ismcast)
		txd->txdw0 |= htole32(R92C_TXDW0_BMCAST);

	if (!ismcast) {
		if (sc->chip & URTWN_CHIP_88E) {
			struct urtwn_node *un = URTWN_NODE(ni);
			macid = un->id;
		} else
			macid = URTWN_MACID_BSS;

		if (type == IEEE80211_FC0_TYPE_DATA) {
			qsel = tid % URTWN_MAX_TID;
<<<<<<< HEAD

			if (!(m->m_flags & M_EAPOL)) {
				if (ic->ic_curmode != IEEE80211_MODE_11B) {
					raid = R92C_RAID_11BG;
					ridx = URTWN_RIDX_OFDM54;
				} else
					ridx = URTWN_RIDX_CCK11;
			}
=======
>>>>>>> a3c1f4b0

			if (sc->chip & URTWN_CHIP_88E) {
				txd->txdw2 |= htole32(
				    R88E_TXDW2_AGGBK |
				    R88E_TXDW2_CCX_RPT);
			} else
				txd->txdw1 |= htole32(R92C_TXDW1_AGGBK);

			if (ic->ic_flags & IEEE80211_F_USEPROT) {
				switch (ic->ic_protmode) {
				case IEEE80211_PROT_CTSONLY:
					txd->txdw4 |= htole32(
					    R92C_TXDW4_CTS2SELF |
					    R92C_TXDW4_HWRTSEN);
					break;
				case IEEE80211_PROT_RTSCTS:
					txd->txdw4 |= htole32(
					    R92C_TXDW4_RTSEN |
					    R92C_TXDW4_HWRTSEN);
					break;
				default:
					break;
				}
			}
			txd->txdw4 |= htole32(SM(R92C_TXDW4_RTSRATE,
			    URTWN_RIDX_OFDM24));
			txd->txdw5 |= htole32(0x0001ff00);
		} else	/* IEEE80211_FC0_TYPE_MGT */
			qsel = R92C_TXDW1_QSEL_MGNT;
	} else {
		macid = URTWN_MACID_BC;
		qsel = R92C_TXDW1_QSEL_MGNT;
	}

	txd->txdw1 |= htole32(
	    SM(R92C_TXDW1_QSEL, qsel) |
	    SM(R92C_TXDW1_RAID, raid));

	if (sc->chip & URTWN_CHIP_88E)
		txd->txdw1 |= htole32(SM(R88E_TXDW1_MACID, macid));
	else
		txd->txdw1 |= htole32(SM(R92C_TXDW1_MACID, macid));

	txd->txdw5 |= htole32(SM(R92C_TXDW5_DATARATE, ridx));
	/* Force this rate if needed. */
	if (URTWN_CHIP_HAS_RATECTL(sc) || ismcast ||
	    (m->m_flags & M_EAPOL) || type != IEEE80211_FC0_TYPE_DATA)
		txd->txdw4 |= htole32(R92C_TXDW4_DRVRATE);

	if (!hasqos) {
		/* Use HW sequence numbering for non-QoS frames. */
		if (sc->chip & URTWN_CHIP_88E)
			txd->txdseq = htole16(R88E_TXDSEQ_HWSEQ_EN);
		else
			txd->txdw4 |= htole32(R92C_TXDW4_HWSEQ_EN);
	} else {
		/* Set sequence number. */
		txd->txdseq = htole16(M_SEQNO_GET(m) % IEEE80211_SEQ_RANGE);
	}

	if (k != NULL && !(k->wk_flags & IEEE80211_KEY_SWCRYPT)) {
		uint8_t cipher;

		switch (k->wk_cipher->ic_cipher) {
		case IEEE80211_CIPHER_WEP:
		case IEEE80211_CIPHER_TKIP:
			cipher = R92C_TXDW1_CIPHER_RC4;
			break;
		case IEEE80211_CIPHER_AES_CCM:
			cipher = R92C_TXDW1_CIPHER_AES;
			break;
		default:
			device_printf(sc->sc_dev, "%s: unknown cipher %d\n",
			    __func__, k->wk_cipher->ic_cipher);
			return (EINVAL);
		}

		txd->txdw1 |= htole32(SM(R92C_TXDW1_CIPHER, cipher));
	}

	if (ieee80211_radiotap_active_vap(vap)) {
		struct urtwn_tx_radiotap_header *tap = &sc->sc_txtap;

		tap->wt_flags = 0;
		if (k != NULL)
			tap->wt_flags |= IEEE80211_RADIOTAP_F_WEP;
		ieee80211_radiotap_tx(vap, m);
	}

	data->ni = ni;

	urtwn_tx_start(sc, m, type, data);

	return (0);
}

static void
urtwn_tx_start(struct urtwn_softc *sc, struct mbuf *m, uint8_t type,
    struct urtwn_data *data)
{
	struct usb_xfer *xfer;
	struct r92c_tx_desc *txd;
	uint16_t ac, sum;
	int i, xferlen;

	URTWN_ASSERT_LOCKED(sc);

	ac = M_WME_GETAC(m);

	switch (type) {
	case IEEE80211_FC0_TYPE_CTL:
	case IEEE80211_FC0_TYPE_MGT:
		xfer = sc->sc_xfer[URTWN_BULK_TX_VO];
		break;
	default:
		xfer = sc->sc_xfer[wme2queue[ac].qid];
		break;
	}

	txd = (struct r92c_tx_desc *)data->buf;
	txd->txdw0 |= htole32(SM(R92C_TXDW0_PKTLEN, m->m_pkthdr.len));

	/* Compute Tx descriptor checksum. */
	sum = 0;
	for (i = 0; i < sizeof(*txd) / 2; i++)
		sum ^= ((uint16_t *)txd)[i];
	txd->txdsum = sum;	/* NB: already little endian. */

	xferlen = sizeof(*txd) + m->m_pkthdr.len;
	m_copydata(m, 0, m->m_pkthdr.len, (caddr_t)&txd[1]);

	data->buflen = xferlen;
	data->m = m;

	STAILQ_INSERT_TAIL(&sc->sc_tx_pending, data, next);
	usbd_transfer_start(xfer);
}

static int
urtwn_transmit(struct ieee80211com *ic, struct mbuf *m)
{
	struct urtwn_softc *sc = ic->ic_softc;
	int error;

	URTWN_LOCK(sc);
	if ((sc->sc_flags & URTWN_RUNNING) == 0) {
		URTWN_UNLOCK(sc);
		return (ENXIO);
	}
	error = mbufq_enqueue(&sc->sc_snd, m);
	if (error) {
		URTWN_UNLOCK(sc);
		return (error);
	}
	urtwn_start(sc);
	URTWN_UNLOCK(sc);

	return (0);
}

static void
urtwn_start(struct urtwn_softc *sc)
{
	struct ieee80211_node *ni;
	struct mbuf *m;
	struct urtwn_data *bf;

	URTWN_ASSERT_LOCKED(sc);
	while ((m = mbufq_dequeue(&sc->sc_snd)) != NULL) {
		bf = urtwn_getbuf(sc);
		if (bf == NULL) {
			mbufq_prepend(&sc->sc_snd, m);
			break;
		}
		ni = (struct ieee80211_node *)m->m_pkthdr.rcvif;
		m->m_pkthdr.rcvif = NULL;
		if (urtwn_tx_data(sc, ni, m, bf) != 0) {
			if_inc_counter(ni->ni_vap->iv_ifp,
			    IFCOUNTER_OERRORS, 1);
			STAILQ_INSERT_HEAD(&sc->sc_tx_inactive, bf, next);
			m_freem(m);
			ieee80211_free_node(ni);
			break;
		}
		sc->sc_txtimer = 5;
		callout_reset(&sc->sc_watchdog_ch, hz, urtwn_watchdog, sc);
	}
}

static void
urtwn_parent(struct ieee80211com *ic)
{
	struct urtwn_softc *sc = ic->ic_softc;

	URTWN_LOCK(sc);
	if (sc->sc_flags & URTWN_DETACHED) {
		URTWN_UNLOCK(sc);
		return;
	}
	URTWN_UNLOCK(sc);

	if (ic->ic_nrunning > 0) {
		if (urtwn_init(sc) != 0) {
			struct ieee80211vap *vap = TAILQ_FIRST(&ic->ic_vaps);
			if (vap != NULL)
				ieee80211_stop(vap);
		} else
			ieee80211_start_all(ic);
	} else
		urtwn_stop(sc);
}

static __inline int
urtwn_power_on(struct urtwn_softc *sc)
{

	return sc->sc_power_on(sc);
}

static int
urtwn_r92c_power_on(struct urtwn_softc *sc)
{
	uint32_t reg;
	usb_error_t error;
	int ntries;

	/* Wait for autoload done bit. */
	for (ntries = 0; ntries < 1000; ntries++) {
		if (urtwn_read_1(sc, R92C_APS_FSMCO) & R92C_APS_FSMCO_PFM_ALDN)
			break;
		urtwn_ms_delay(sc);
	}
	if (ntries == 1000) {
		device_printf(sc->sc_dev,
		    "timeout waiting for chip autoload\n");
		return (ETIMEDOUT);
	}

	/* Unlock ISO/CLK/Power control register. */
	error = urtwn_write_1(sc, R92C_RSV_CTRL, 0);
	if (error != USB_ERR_NORMAL_COMPLETION)
		return (EIO);
	/* Move SPS into PWM mode. */
	error = urtwn_write_1(sc, R92C_SPS0_CTRL, 0x2b);
	if (error != USB_ERR_NORMAL_COMPLETION)
		return (EIO);
	urtwn_ms_delay(sc);

	reg = urtwn_read_1(sc, R92C_LDOV12D_CTRL);
	if (!(reg & R92C_LDOV12D_CTRL_LDV12_EN)) {
		error = urtwn_write_1(sc, R92C_LDOV12D_CTRL,
		    reg | R92C_LDOV12D_CTRL_LDV12_EN);
		if (error != USB_ERR_NORMAL_COMPLETION)
			return (EIO);
		urtwn_ms_delay(sc);
		error = urtwn_write_1(sc, R92C_SYS_ISO_CTRL,
		    urtwn_read_1(sc, R92C_SYS_ISO_CTRL) &
		    ~R92C_SYS_ISO_CTRL_MD2PP);
		if (error != USB_ERR_NORMAL_COMPLETION)
			return (EIO);
	}

	/* Auto enable WLAN. */
	error = urtwn_write_2(sc, R92C_APS_FSMCO,
	    urtwn_read_2(sc, R92C_APS_FSMCO) | R92C_APS_FSMCO_APFM_ONMAC);
	if (error != USB_ERR_NORMAL_COMPLETION)
		return (EIO);
	for (ntries = 0; ntries < 1000; ntries++) {
		if (!(urtwn_read_2(sc, R92C_APS_FSMCO) &
		    R92C_APS_FSMCO_APFM_ONMAC))
			break;
		urtwn_ms_delay(sc);
	}
	if (ntries == 1000) {
		device_printf(sc->sc_dev,
		    "timeout waiting for MAC auto ON\n");
		return (ETIMEDOUT);
	}

	/* Enable radio, GPIO and LED functions. */
	error = urtwn_write_2(sc, R92C_APS_FSMCO,
	    R92C_APS_FSMCO_AFSM_HSUS |
	    R92C_APS_FSMCO_PDN_EN |
	    R92C_APS_FSMCO_PFM_ALDN);
	if (error != USB_ERR_NORMAL_COMPLETION)
		return (EIO);
	/* Release RF digital isolation. */
	error = urtwn_write_2(sc, R92C_SYS_ISO_CTRL,
	    urtwn_read_2(sc, R92C_SYS_ISO_CTRL) & ~R92C_SYS_ISO_CTRL_DIOR);
	if (error != USB_ERR_NORMAL_COMPLETION)
		return (EIO);

	/* Initialize MAC. */
	error = urtwn_write_1(sc, R92C_APSD_CTRL,
	    urtwn_read_1(sc, R92C_APSD_CTRL) & ~R92C_APSD_CTRL_OFF);
	if (error != USB_ERR_NORMAL_COMPLETION)
		return (EIO);
	for (ntries = 0; ntries < 200; ntries++) {
		if (!(urtwn_read_1(sc, R92C_APSD_CTRL) &
		    R92C_APSD_CTRL_OFF_STATUS))
			break;
		urtwn_ms_delay(sc);
	}
	if (ntries == 200) {
		device_printf(sc->sc_dev,
		    "timeout waiting for MAC initialization\n");
		return (ETIMEDOUT);
	}

	/* Enable MAC DMA/WMAC/SCHEDULE/SEC blocks. */
	reg = urtwn_read_2(sc, R92C_CR);
	reg |= R92C_CR_HCI_TXDMA_EN | R92C_CR_HCI_RXDMA_EN |
	    R92C_CR_TXDMA_EN | R92C_CR_RXDMA_EN | R92C_CR_PROTOCOL_EN |
	    R92C_CR_SCHEDULE_EN | R92C_CR_MACTXEN | R92C_CR_MACRXEN |
	    R92C_CR_ENSEC;
	error = urtwn_write_2(sc, R92C_CR, reg);
	if (error != USB_ERR_NORMAL_COMPLETION)
		return (EIO);

	error = urtwn_write_1(sc, 0xfe10, 0x19);
	if (error != USB_ERR_NORMAL_COMPLETION)
		return (EIO);
	return (0);
}

static int
urtwn_r88e_power_on(struct urtwn_softc *sc)
{
	uint32_t reg;
	usb_error_t error;
	int ntries;

	/* Wait for power ready bit. */
	for (ntries = 0; ntries < 5000; ntries++) {
		if (urtwn_read_4(sc, R92C_APS_FSMCO) & R92C_APS_FSMCO_SUS_HOST)
			break;
		urtwn_ms_delay(sc);
	}
	if (ntries == 5000) {
		device_printf(sc->sc_dev,
		    "timeout waiting for chip power up\n");
		return (ETIMEDOUT);
	}

	/* Reset BB. */
	error = urtwn_write_1(sc, R92C_SYS_FUNC_EN,
	    urtwn_read_1(sc, R92C_SYS_FUNC_EN) & ~(R92C_SYS_FUNC_EN_BBRSTB |
	    R92C_SYS_FUNC_EN_BB_GLB_RST));
	if (error != USB_ERR_NORMAL_COMPLETION)
		return (EIO);

	error = urtwn_write_1(sc, R92C_AFE_XTAL_CTRL + 2,
	    urtwn_read_1(sc, R92C_AFE_XTAL_CTRL + 2) | 0x80);
	if (error != USB_ERR_NORMAL_COMPLETION)
		return (EIO);

	/* Disable HWPDN. */
	error = urtwn_write_2(sc, R92C_APS_FSMCO,
	    urtwn_read_2(sc, R92C_APS_FSMCO) & ~R92C_APS_FSMCO_APDM_HPDN);
	if (error != USB_ERR_NORMAL_COMPLETION)
		return (EIO);

	/* Disable WL suspend. */
	error = urtwn_write_2(sc, R92C_APS_FSMCO,
	    urtwn_read_2(sc, R92C_APS_FSMCO) &
	    ~(R92C_APS_FSMCO_AFSM_HSUS | R92C_APS_FSMCO_AFSM_PCIE));
	if (error != USB_ERR_NORMAL_COMPLETION)
		return (EIO);

	error = urtwn_write_2(sc, R92C_APS_FSMCO,
	    urtwn_read_2(sc, R92C_APS_FSMCO) | R92C_APS_FSMCO_APFM_ONMAC);
	if (error != USB_ERR_NORMAL_COMPLETION)
		return (EIO);
	for (ntries = 0; ntries < 5000; ntries++) {
		if (!(urtwn_read_2(sc, R92C_APS_FSMCO) &
		    R92C_APS_FSMCO_APFM_ONMAC))
			break;
		urtwn_ms_delay(sc);
	}
	if (ntries == 5000)
		return (ETIMEDOUT);

	/* Enable LDO normal mode. */
	error = urtwn_write_1(sc, R92C_LPLDO_CTRL,
	    urtwn_read_1(sc, R92C_LPLDO_CTRL) & ~0x10);
	if (error != USB_ERR_NORMAL_COMPLETION)
		return (EIO);

	/* Enable MAC DMA/WMAC/SCHEDULE/SEC blocks. */
	error = urtwn_write_2(sc, R92C_CR, 0);
	if (error != USB_ERR_NORMAL_COMPLETION)
		return (EIO);
	reg = urtwn_read_2(sc, R92C_CR);
	reg |= R92C_CR_HCI_TXDMA_EN | R92C_CR_HCI_RXDMA_EN |
	    R92C_CR_TXDMA_EN | R92C_CR_RXDMA_EN | R92C_CR_PROTOCOL_EN |
	    R92C_CR_SCHEDULE_EN | R92C_CR_ENSEC | R92C_CR_CALTMR_EN;
	error = urtwn_write_2(sc, R92C_CR, reg);
	if (error != USB_ERR_NORMAL_COMPLETION)
		return (EIO);

	return (0);
}

static int
urtwn_llt_init(struct urtwn_softc *sc)
{
	int i, error, page_count, pktbuf_count;

	page_count = (sc->chip & URTWN_CHIP_88E) ?
	    R88E_TX_PAGE_COUNT : R92C_TX_PAGE_COUNT;
	pktbuf_count = (sc->chip & URTWN_CHIP_88E) ?
	    R88E_TXPKTBUF_COUNT : R92C_TXPKTBUF_COUNT;

	/* Reserve pages [0; page_count]. */
	for (i = 0; i < page_count; i++) {
		if ((error = urtwn_llt_write(sc, i, i + 1)) != 0)
			return (error);
	}
	/* NB: 0xff indicates end-of-list. */
	if ((error = urtwn_llt_write(sc, i, 0xff)) != 0)
		return (error);
	/*
	 * Use pages [page_count + 1; pktbuf_count - 1]
	 * as ring buffer.
	 */
	for (++i; i < pktbuf_count - 1; i++) {
		if ((error = urtwn_llt_write(sc, i, i + 1)) != 0)
			return (error);
	}
	/* Make the last page point to the beginning of the ring buffer. */
	error = urtwn_llt_write(sc, i, page_count + 1);
	return (error);
}

static void
urtwn_fw_reset(struct urtwn_softc *sc)
{
	uint16_t reg;
	int ntries;

	/* Tell 8051 to reset itself. */
	urtwn_write_1(sc, R92C_HMETFR + 3, 0x20);

	/* Wait until 8051 resets by itself. */
	for (ntries = 0; ntries < 100; ntries++) {
		reg = urtwn_read_2(sc, R92C_SYS_FUNC_EN);
		if (!(reg & R92C_SYS_FUNC_EN_CPUEN))
			return;
		urtwn_ms_delay(sc);
	}
	/* Force 8051 reset. */
	urtwn_write_2(sc, R92C_SYS_FUNC_EN, reg & ~R92C_SYS_FUNC_EN_CPUEN);
}

static void
urtwn_r88e_fw_reset(struct urtwn_softc *sc)
{
	uint16_t reg;

	reg = urtwn_read_2(sc, R92C_SYS_FUNC_EN);
	urtwn_write_2(sc, R92C_SYS_FUNC_EN, reg & ~R92C_SYS_FUNC_EN_CPUEN);
	urtwn_write_2(sc, R92C_SYS_FUNC_EN, reg | R92C_SYS_FUNC_EN_CPUEN);
}

static int
urtwn_fw_loadpage(struct urtwn_softc *sc, int page, const uint8_t *buf, int len)
{
	uint32_t reg;
	usb_error_t error = USB_ERR_NORMAL_COMPLETION;
	int off, mlen;

	reg = urtwn_read_4(sc, R92C_MCUFWDL);
	reg = RW(reg, R92C_MCUFWDL_PAGE, page);
	urtwn_write_4(sc, R92C_MCUFWDL, reg);

	off = R92C_FW_START_ADDR;
	while (len > 0) {
		if (len > 196)
			mlen = 196;
		else if (len > 4)
			mlen = 4;
		else
			mlen = 1;
		/* XXX fix this deconst */
		error = urtwn_write_region_1(sc, off,
		    __DECONST(uint8_t *, buf), mlen);
		if (error != USB_ERR_NORMAL_COMPLETION)
			break;
		off += mlen;
		buf += mlen;
		len -= mlen;
	}
	return (error);
}

static int
urtwn_load_firmware(struct urtwn_softc *sc)
{
	const struct firmware *fw;
	const struct r92c_fw_hdr *hdr;
	const char *imagename;
	const u_char *ptr;
	size_t len;
	uint32_t reg;
	int mlen, ntries, page, error;

	URTWN_UNLOCK(sc);
	/* Read firmware image from the filesystem. */
	if (sc->chip & URTWN_CHIP_88E)
		imagename = "urtwn-rtl8188eufw";
	else if ((sc->chip & (URTWN_CHIP_UMC_A_CUT | URTWN_CHIP_92C)) ==
		    URTWN_CHIP_UMC_A_CUT)
		imagename = "urtwn-rtl8192cfwU";
	else
		imagename = "urtwn-rtl8192cfwT";

	fw = firmware_get(imagename);
	URTWN_LOCK(sc);
	if (fw == NULL) {
		device_printf(sc->sc_dev,
		    "failed loadfirmware of file %s\n", imagename);
		return (ENOENT);
	}

	len = fw->datasize;

	if (len < sizeof(*hdr)) {
		device_printf(sc->sc_dev, "firmware too short\n");
		error = EINVAL;
		goto fail;
	}
	ptr = fw->data;
	hdr = (const struct r92c_fw_hdr *)ptr;
	/* Check if there is a valid FW header and skip it. */
	if ((le16toh(hdr->signature) >> 4) == 0x88c ||
	    (le16toh(hdr->signature) >> 4) == 0x88e ||
	    (le16toh(hdr->signature) >> 4) == 0x92c) {
		DPRINTF("FW V%d.%d %02d-%02d %02d:%02d\n",
		    le16toh(hdr->version), le16toh(hdr->subversion),
		    hdr->month, hdr->date, hdr->hour, hdr->minute);
		ptr += sizeof(*hdr);
		len -= sizeof(*hdr);
	}

	if (urtwn_read_1(sc, R92C_MCUFWDL) & R92C_MCUFWDL_RAM_DL_SEL) {
		if (sc->chip & URTWN_CHIP_88E)
			urtwn_r88e_fw_reset(sc);
		else
			urtwn_fw_reset(sc);
		urtwn_write_1(sc, R92C_MCUFWDL, 0);
	}

	if (!(sc->chip & URTWN_CHIP_88E)) {
		urtwn_write_2(sc, R92C_SYS_FUNC_EN,
		    urtwn_read_2(sc, R92C_SYS_FUNC_EN) |
		    R92C_SYS_FUNC_EN_CPUEN);
	}
	urtwn_write_1(sc, R92C_MCUFWDL,
	    urtwn_read_1(sc, R92C_MCUFWDL) | R92C_MCUFWDL_EN);
	urtwn_write_1(sc, R92C_MCUFWDL + 2,
	    urtwn_read_1(sc, R92C_MCUFWDL + 2) & ~0x08);

	/* Reset the FWDL checksum. */
	urtwn_write_1(sc, R92C_MCUFWDL,
	    urtwn_read_1(sc, R92C_MCUFWDL) | R92C_MCUFWDL_CHKSUM_RPT);

	for (page = 0; len > 0; page++) {
		mlen = min(len, R92C_FW_PAGE_SIZE);
		error = urtwn_fw_loadpage(sc, page, ptr, mlen);
		if (error != 0) {
			device_printf(sc->sc_dev,
			    "could not load firmware page\n");
			goto fail;
		}
		ptr += mlen;
		len -= mlen;
	}
	urtwn_write_1(sc, R92C_MCUFWDL,
	    urtwn_read_1(sc, R92C_MCUFWDL) & ~R92C_MCUFWDL_EN);
	urtwn_write_1(sc, R92C_MCUFWDL + 1, 0);

	/* Wait for checksum report. */
	for (ntries = 0; ntries < 1000; ntries++) {
		if (urtwn_read_4(sc, R92C_MCUFWDL) & R92C_MCUFWDL_CHKSUM_RPT)
			break;
		urtwn_ms_delay(sc);
	}
	if (ntries == 1000) {
		device_printf(sc->sc_dev,
		    "timeout waiting for checksum report\n");
		error = ETIMEDOUT;
		goto fail;
	}

	reg = urtwn_read_4(sc, R92C_MCUFWDL);
	reg = (reg & ~R92C_MCUFWDL_WINTINI_RDY) | R92C_MCUFWDL_RDY;
	urtwn_write_4(sc, R92C_MCUFWDL, reg);
	if (sc->chip & URTWN_CHIP_88E)
		urtwn_r88e_fw_reset(sc);
	/* Wait for firmware readiness. */
	for (ntries = 0; ntries < 1000; ntries++) {
		if (urtwn_read_4(sc, R92C_MCUFWDL) & R92C_MCUFWDL_WINTINI_RDY)
			break;
		urtwn_ms_delay(sc);
	}
	if (ntries == 1000) {
		device_printf(sc->sc_dev,
		    "timeout waiting for firmware readiness\n");
		error = ETIMEDOUT;
		goto fail;
	}
fail:
	firmware_put(fw, FIRMWARE_UNLOAD);
	return (error);
}

static int
urtwn_dma_init(struct urtwn_softc *sc)
{
	struct usb_endpoint *ep, *ep_end;
	usb_error_t usb_err;
	uint32_t reg;
	int hashq, hasnq, haslq, nqueues, ntx;
	int error, pagecount, npubqpages, nqpages, nrempages, tx_boundary;

	/* Initialize LLT table. */
	error = urtwn_llt_init(sc);
	if (error != 0)
		return (error);

	/* Determine the number of bulk-out pipes. */
	ntx = 0;
	ep = sc->sc_udev->endpoints;
	ep_end = sc->sc_udev->endpoints + sc->sc_udev->endpoints_max;
	for (; ep != ep_end; ep++) {
		if ((ep->edesc == NULL) ||
		    (ep->iface_index != sc->sc_iface_index))
			continue;
		if (UE_GET_DIR(ep->edesc->bEndpointAddress) == UE_DIR_OUT)
			ntx++;
	}
	if (ntx == 0) {
		device_printf(sc->sc_dev,
		    "%d: invalid number of Tx bulk pipes\n", ntx);
		return (EIO);
	}

	/* Get Tx queues to USB endpoints mapping. */
	hashq = hasnq = haslq = nqueues = 0;
	switch (ntx) {
	case 1: hashq = 1; break;
	case 2: hashq = hasnq = 1; break;
	case 3: case 4: hashq = hasnq = haslq = 1; break;
	}
	nqueues = hashq + hasnq + haslq;
	if (nqueues == 0)
		return (EIO);

	npubqpages = nqpages = nrempages = pagecount = 0;
	if (sc->chip & URTWN_CHIP_88E)
		tx_boundary = R88E_TX_PAGE_BOUNDARY;
	else {
		pagecount = R92C_TX_PAGE_COUNT;
		npubqpages = R92C_PUBQ_NPAGES;
		tx_boundary = R92C_TX_PAGE_BOUNDARY;
	}

	/* Set number of pages for normal priority queue. */
	if (sc->chip & URTWN_CHIP_88E) {
		usb_err = urtwn_write_2(sc, R92C_RQPN_NPQ, 0xd);
		if (usb_err != USB_ERR_NORMAL_COMPLETION)
			return (EIO);
		usb_err = urtwn_write_4(sc, R92C_RQPN, 0x808e000d);
		if (usb_err != USB_ERR_NORMAL_COMPLETION)
			return (EIO);
	} else {
		/* Get the number of pages for each queue. */
		nqpages = (pagecount - npubqpages) / nqueues;
		/* 
		 * The remaining pages are assigned to the high priority
		 * queue.
		 */
		nrempages = (pagecount - npubqpages) % nqueues;
		usb_err = urtwn_write_1(sc, R92C_RQPN_NPQ, hasnq ? nqpages : 0);
		if (usb_err != USB_ERR_NORMAL_COMPLETION)
			return (EIO);
		usb_err = urtwn_write_4(sc, R92C_RQPN,
		    /* Set number of pages for public queue. */
		    SM(R92C_RQPN_PUBQ, npubqpages) |
		    /* Set number of pages for high priority queue. */
		    SM(R92C_RQPN_HPQ, hashq ? nqpages + nrempages : 0) |
		    /* Set number of pages for low priority queue. */
		    SM(R92C_RQPN_LPQ, haslq ? nqpages : 0) |
		    /* Load values. */
		    R92C_RQPN_LD);
		if (usb_err != USB_ERR_NORMAL_COMPLETION)
			return (EIO);
	}

	usb_err = urtwn_write_1(sc, R92C_TXPKTBUF_BCNQ_BDNY, tx_boundary);
	if (usb_err != USB_ERR_NORMAL_COMPLETION)
		return (EIO);
	usb_err = urtwn_write_1(sc, R92C_TXPKTBUF_MGQ_BDNY, tx_boundary);
	if (usb_err != USB_ERR_NORMAL_COMPLETION)
		return (EIO);
	usb_err = urtwn_write_1(sc, R92C_TXPKTBUF_WMAC_LBK_BF_HD, tx_boundary);
	if (usb_err != USB_ERR_NORMAL_COMPLETION)
		return (EIO);
	usb_err = urtwn_write_1(sc, R92C_TRXFF_BNDY, tx_boundary);
	if (usb_err != USB_ERR_NORMAL_COMPLETION)
		return (EIO);
	usb_err = urtwn_write_1(sc, R92C_TDECTRL + 1, tx_boundary);
	if (usb_err != USB_ERR_NORMAL_COMPLETION)
		return (EIO);

	/* Set queue to USB pipe mapping. */
	reg = urtwn_read_2(sc, R92C_TRXDMA_CTRL);
	reg &= ~R92C_TRXDMA_CTRL_QMAP_M;
	if (nqueues == 1) {
		if (hashq)
			reg |= R92C_TRXDMA_CTRL_QMAP_HQ;
		else if (hasnq)
			reg |= R92C_TRXDMA_CTRL_QMAP_NQ;
		else
			reg |= R92C_TRXDMA_CTRL_QMAP_LQ;
	} else if (nqueues == 2) {
		/* 
		 * All 2-endpoints configs have high and normal 
		 * priority queues.
		 */
		reg |= R92C_TRXDMA_CTRL_QMAP_HQ_NQ;
	} else
		reg |= R92C_TRXDMA_CTRL_QMAP_3EP;
	usb_err = urtwn_write_2(sc, R92C_TRXDMA_CTRL, reg);
	if (usb_err != USB_ERR_NORMAL_COMPLETION)
		return (EIO);

	/* Set Tx/Rx transfer page boundary. */
	usb_err = urtwn_write_2(sc, R92C_TRXFF_BNDY + 2,
	    (sc->chip & URTWN_CHIP_88E) ? 0x23ff : 0x27ff);
	if (usb_err != USB_ERR_NORMAL_COMPLETION)
		return (EIO);

	/* Set Tx/Rx transfer page size. */
	usb_err = urtwn_write_1(sc, R92C_PBP,
	    SM(R92C_PBP_PSRX, R92C_PBP_128) |
	    SM(R92C_PBP_PSTX, R92C_PBP_128));
	if (usb_err != USB_ERR_NORMAL_COMPLETION)
		return (EIO);

	return (0);
}

static int
urtwn_mac_init(struct urtwn_softc *sc)
{
	usb_error_t error;
	int i;

	/* Write MAC initialization values. */
	if (sc->chip & URTWN_CHIP_88E) {
		for (i = 0; i < nitems(rtl8188eu_mac); i++) {
			error = urtwn_write_1(sc, rtl8188eu_mac[i].reg,
			    rtl8188eu_mac[i].val);
			if (error != USB_ERR_NORMAL_COMPLETION)
				return (EIO);
		}
		urtwn_write_1(sc, R92C_MAX_AGGR_NUM, 0x07);
	} else {
		for (i = 0; i < nitems(rtl8192cu_mac); i++)
			error = urtwn_write_1(sc, rtl8192cu_mac[i].reg,
			    rtl8192cu_mac[i].val);
			if (error != USB_ERR_NORMAL_COMPLETION)
				return (EIO);
	}

	return (0);
}

static void
urtwn_bb_init(struct urtwn_softc *sc)
{
	const struct urtwn_bb_prog *prog;
	uint32_t reg;
	uint8_t crystalcap;
	int i;

	/* Enable BB and RF. */
	urtwn_write_2(sc, R92C_SYS_FUNC_EN,
	    urtwn_read_2(sc, R92C_SYS_FUNC_EN) |
	    R92C_SYS_FUNC_EN_BBRSTB | R92C_SYS_FUNC_EN_BB_GLB_RST |
	    R92C_SYS_FUNC_EN_DIO_RF);

	if (!(sc->chip & URTWN_CHIP_88E))
		urtwn_write_2(sc, R92C_AFE_PLL_CTRL, 0xdb83);

	urtwn_write_1(sc, R92C_RF_CTRL,
	    R92C_RF_CTRL_EN | R92C_RF_CTRL_RSTB | R92C_RF_CTRL_SDMRSTB);
	urtwn_write_1(sc, R92C_SYS_FUNC_EN,
	    R92C_SYS_FUNC_EN_USBA | R92C_SYS_FUNC_EN_USBD |
	    R92C_SYS_FUNC_EN_BB_GLB_RST | R92C_SYS_FUNC_EN_BBRSTB);

	if (!(sc->chip & URTWN_CHIP_88E)) {
		urtwn_write_1(sc, R92C_LDOHCI12_CTRL, 0x0f);
		urtwn_write_1(sc, 0x15, 0xe9);
		urtwn_write_1(sc, R92C_AFE_XTAL_CTRL + 1, 0x80);
	}

	/* Select BB programming based on board type. */
	if (sc->chip & URTWN_CHIP_88E)
		prog = &rtl8188eu_bb_prog;
	else if (!(sc->chip & URTWN_CHIP_92C)) {
		if (sc->board_type == R92C_BOARD_TYPE_MINICARD)
			prog = &rtl8188ce_bb_prog;
		else if (sc->board_type == R92C_BOARD_TYPE_HIGHPA)
			prog = &rtl8188ru_bb_prog;
		else
			prog = &rtl8188cu_bb_prog;
	} else {
		if (sc->board_type == R92C_BOARD_TYPE_MINICARD)
			prog = &rtl8192ce_bb_prog;
		else
			prog = &rtl8192cu_bb_prog;
	}
	/* Write BB initialization values. */
	for (i = 0; i < prog->count; i++) {
		urtwn_bb_write(sc, prog->regs[i], prog->vals[i]);
		urtwn_ms_delay(sc);
	}

	if (sc->chip & URTWN_CHIP_92C_1T2R) {
		/* 8192C 1T only configuration. */
		reg = urtwn_bb_read(sc, R92C_FPGA0_TXINFO);
		reg = (reg & ~0x00000003) | 0x2;
		urtwn_bb_write(sc, R92C_FPGA0_TXINFO, reg);

		reg = urtwn_bb_read(sc, R92C_FPGA1_TXINFO);
		reg = (reg & ~0x00300033) | 0x00200022;
		urtwn_bb_write(sc, R92C_FPGA1_TXINFO, reg);

		reg = urtwn_bb_read(sc, R92C_CCK0_AFESETTING);
		reg = (reg & ~0xff000000) | 0x45 << 24;
		urtwn_bb_write(sc, R92C_CCK0_AFESETTING, reg);

		reg = urtwn_bb_read(sc, R92C_OFDM0_TRXPATHENA);
		reg = (reg & ~0x000000ff) | 0x23;
		urtwn_bb_write(sc, R92C_OFDM0_TRXPATHENA, reg);

		reg = urtwn_bb_read(sc, R92C_OFDM0_AGCPARAM1);
		reg = (reg & ~0x00000030) | 1 << 4;
		urtwn_bb_write(sc, R92C_OFDM0_AGCPARAM1, reg);

		reg = urtwn_bb_read(sc, 0xe74);
		reg = (reg & ~0x0c000000) | 2 << 26;
		urtwn_bb_write(sc, 0xe74, reg);
		reg = urtwn_bb_read(sc, 0xe78);
		reg = (reg & ~0x0c000000) | 2 << 26;
		urtwn_bb_write(sc, 0xe78, reg);
		reg = urtwn_bb_read(sc, 0xe7c);
		reg = (reg & ~0x0c000000) | 2 << 26;
		urtwn_bb_write(sc, 0xe7c, reg);
		reg = urtwn_bb_read(sc, 0xe80);
		reg = (reg & ~0x0c000000) | 2 << 26;
		urtwn_bb_write(sc, 0xe80, reg);
		reg = urtwn_bb_read(sc, 0xe88);
		reg = (reg & ~0x0c000000) | 2 << 26;
		urtwn_bb_write(sc, 0xe88, reg);
	}

	/* Write AGC values. */
	for (i = 0; i < prog->agccount; i++) {
		urtwn_bb_write(sc, R92C_OFDM0_AGCRSSITABLE,
		    prog->agcvals[i]);
		urtwn_ms_delay(sc);
	}

	if (sc->chip & URTWN_CHIP_88E) {
		urtwn_bb_write(sc, R92C_OFDM0_AGCCORE1(0), 0x69553422);
		urtwn_ms_delay(sc);
		urtwn_bb_write(sc, R92C_OFDM0_AGCCORE1(0), 0x69553420);
		urtwn_ms_delay(sc);

		crystalcap = sc->rom.r88e_rom[0xb9];
		if (crystalcap == 0xff)
			crystalcap = 0x20;
		crystalcap &= 0x3f;
		reg = urtwn_bb_read(sc, R92C_AFE_XTAL_CTRL);
		urtwn_bb_write(sc, R92C_AFE_XTAL_CTRL,
		    RW(reg, R92C_AFE_XTAL_CTRL_ADDR,
		    crystalcap | crystalcap << 6));
	} else {
		if (urtwn_bb_read(sc, R92C_HSSI_PARAM2(0)) &
		    R92C_HSSI_PARAM2_CCK_HIPWR)
			sc->sc_flags |= URTWN_FLAG_CCK_HIPWR;
	}
}

static void
urtwn_rf_init(struct urtwn_softc *sc)
{
	const struct urtwn_rf_prog *prog;
	uint32_t reg, type;
	int i, j, idx, off;

	/* Select RF programming based on board type. */
	if (sc->chip & URTWN_CHIP_88E)
		prog = rtl8188eu_rf_prog;
	else if (!(sc->chip & URTWN_CHIP_92C)) {
		if (sc->board_type == R92C_BOARD_TYPE_MINICARD)
			prog = rtl8188ce_rf_prog;
		else if (sc->board_type == R92C_BOARD_TYPE_HIGHPA)
			prog = rtl8188ru_rf_prog;
		else
			prog = rtl8188cu_rf_prog;
	} else
		prog = rtl8192ce_rf_prog;

	for (i = 0; i < sc->nrxchains; i++) {
		/* Save RF_ENV control type. */
		idx = i / 2;
		off = (i % 2) * 16;
		reg = urtwn_bb_read(sc, R92C_FPGA0_RFIFACESW(idx));
		type = (reg >> off) & 0x10;

		/* Set RF_ENV enable. */
		reg = urtwn_bb_read(sc, R92C_FPGA0_RFIFACEOE(i));
		reg |= 0x100000;
		urtwn_bb_write(sc, R92C_FPGA0_RFIFACEOE(i), reg);
		urtwn_ms_delay(sc);
		/* Set RF_ENV output high. */
		reg = urtwn_bb_read(sc, R92C_FPGA0_RFIFACEOE(i));
		reg |= 0x10;
		urtwn_bb_write(sc, R92C_FPGA0_RFIFACEOE(i), reg);
		urtwn_ms_delay(sc);
		/* Set address and data lengths of RF registers. */
		reg = urtwn_bb_read(sc, R92C_HSSI_PARAM2(i));
		reg &= ~R92C_HSSI_PARAM2_ADDR_LENGTH;
		urtwn_bb_write(sc, R92C_HSSI_PARAM2(i), reg);
		urtwn_ms_delay(sc);
		reg = urtwn_bb_read(sc, R92C_HSSI_PARAM2(i));
		reg &= ~R92C_HSSI_PARAM2_DATA_LENGTH;
		urtwn_bb_write(sc, R92C_HSSI_PARAM2(i), reg);
		urtwn_ms_delay(sc);

		/* Write RF initialization values for this chain. */
		for (j = 0; j < prog[i].count; j++) {
			if (prog[i].regs[j] >= 0xf9 &&
			    prog[i].regs[j] <= 0xfe) {
				/*
				 * These are fake RF registers offsets that
				 * indicate a delay is required.
				 */
				usb_pause_mtx(&sc->sc_mtx, hz / 20);	/* 50ms */
				continue;
			}
			urtwn_rf_write(sc, i, prog[i].regs[j],
			    prog[i].vals[j]);
			urtwn_ms_delay(sc);
		}

		/* Restore RF_ENV control type. */
		reg = urtwn_bb_read(sc, R92C_FPGA0_RFIFACESW(idx));
		reg &= ~(0x10 << off) | (type << off);
		urtwn_bb_write(sc, R92C_FPGA0_RFIFACESW(idx), reg);

		/* Cache RF register CHNLBW. */
		sc->rf_chnlbw[i] = urtwn_rf_read(sc, i, R92C_RF_CHNLBW);
	}

	if ((sc->chip & (URTWN_CHIP_UMC_A_CUT | URTWN_CHIP_92C)) ==
	    URTWN_CHIP_UMC_A_CUT) {
		urtwn_rf_write(sc, 0, R92C_RF_RX_G1, 0x30255);
		urtwn_rf_write(sc, 0, R92C_RF_RX_G2, 0x50a00);
	}
}

static void
urtwn_cam_init(struct urtwn_softc *sc)
{
	/* Invalidate all CAM entries. */
	urtwn_write_4(sc, R92C_CAMCMD,
	    R92C_CAMCMD_POLLING | R92C_CAMCMD_CLR);
}

static int
urtwn_cam_write(struct urtwn_softc *sc, uint32_t addr, uint32_t data)
{
	usb_error_t error;

	error = urtwn_write_4(sc, R92C_CAMWRITE, data);
	if (error != USB_ERR_NORMAL_COMPLETION)
		return (EIO);
	error = urtwn_write_4(sc, R92C_CAMCMD,
	    R92C_CAMCMD_POLLING | R92C_CAMCMD_WRITE |
	    SM(R92C_CAMCMD_ADDR, addr));
	if (error != USB_ERR_NORMAL_COMPLETION)
		return (EIO);

	return (0);
}

static void
urtwn_pa_bias_init(struct urtwn_softc *sc)
{
	uint8_t reg;
	int i;

	for (i = 0; i < sc->nrxchains; i++) {
		if (sc->pa_setting & (1 << i))
			continue;
		urtwn_rf_write(sc, i, R92C_RF_IPA, 0x0f406);
		urtwn_rf_write(sc, i, R92C_RF_IPA, 0x4f406);
		urtwn_rf_write(sc, i, R92C_RF_IPA, 0x8f406);
		urtwn_rf_write(sc, i, R92C_RF_IPA, 0xcf406);
	}
	if (!(sc->pa_setting & 0x10)) {
		reg = urtwn_read_1(sc, 0x16);
		reg = (reg & ~0xf0) | 0x90;
		urtwn_write_1(sc, 0x16, reg);
	}
}

static void
urtwn_rxfilter_init(struct urtwn_softc *sc)
{
	struct ieee80211com *ic = &sc->sc_ic;
	struct ieee80211vap *vap = TAILQ_FIRST(&ic->ic_vaps);
	uint32_t rcr;
	uint16_t filter;

	URTWN_ASSERT_LOCKED(sc);

	/* Accept all multicast frames. */
	urtwn_write_4(sc, R92C_MAR + 0, 0xffffffff);
	urtwn_write_4(sc, R92C_MAR + 4, 0xffffffff);

	/* Filter for management frames. */
	filter = 0x7f3f;
	switch (vap->iv_opmode) {
	case IEEE80211_M_STA:
		filter &= ~(
		    R92C_RXFLTMAP_SUBTYPE(IEEE80211_FC0_SUBTYPE_ASSOC_REQ) |
		    R92C_RXFLTMAP_SUBTYPE(IEEE80211_FC0_SUBTYPE_REASSOC_REQ) |
		    R92C_RXFLTMAP_SUBTYPE(IEEE80211_FC0_SUBTYPE_PROBE_REQ));
		break;
	case IEEE80211_M_HOSTAP:
		filter &= ~(
		    R92C_RXFLTMAP_SUBTYPE(IEEE80211_FC0_SUBTYPE_ASSOC_RESP) |
		    R92C_RXFLTMAP_SUBTYPE(IEEE80211_FC0_SUBTYPE_REASSOC_RESP) |
		    R92C_RXFLTMAP_SUBTYPE(IEEE80211_FC0_SUBTYPE_BEACON));
		break;
	case IEEE80211_M_MONITOR:
	case IEEE80211_M_IBSS:
		break;
	default:
		device_printf(sc->sc_dev, "%s: undefined opmode %d\n",
		    __func__, vap->iv_opmode);
		break;
	}
	urtwn_write_2(sc, R92C_RXFLTMAP0, filter);

	/* Reject all control frames. */
	urtwn_write_2(sc, R92C_RXFLTMAP1, 0x0000);

	/* Reject all data frames. */
	urtwn_write_2(sc, R92C_RXFLTMAP2, 0x0000);

	rcr = R92C_RCR_AM | R92C_RCR_AB | R92C_RCR_APM |
	      R92C_RCR_HTC_LOC_CTRL | R92C_RCR_APP_PHYSTS |
	      R92C_RCR_APP_ICV | R92C_RCR_APP_MIC;

	if (vap->iv_opmode == IEEE80211_M_MONITOR) {
		/* Accept all frames. */
		rcr |= R92C_RCR_ACF | R92C_RCR_ADF | R92C_RCR_AMF |
		       R92C_RCR_AAP;
	}

	/* Set Rx filter. */
	urtwn_write_4(sc, R92C_RCR, rcr);

	if (ic->ic_promisc != 0) {
		/* Update Rx filter. */
		urtwn_set_promisc(sc);
	}
}

static void
urtwn_edca_init(struct urtwn_softc *sc)
{
	urtwn_write_2(sc, R92C_SPEC_SIFS, 0x100a);
	urtwn_write_2(sc, R92C_MAC_SPEC_SIFS, 0x100a);
	urtwn_write_2(sc, R92C_SIFS_CCK, 0x100a);
	urtwn_write_2(sc, R92C_SIFS_OFDM, 0x100a);
	urtwn_write_4(sc, R92C_EDCA_BE_PARAM, 0x005ea42b);
	urtwn_write_4(sc, R92C_EDCA_BK_PARAM, 0x0000a44f);
	urtwn_write_4(sc, R92C_EDCA_VI_PARAM, 0x005ea324);
	urtwn_write_4(sc, R92C_EDCA_VO_PARAM, 0x002fa226);
}

static void
urtwn_write_txpower(struct urtwn_softc *sc, int chain,
    uint16_t power[URTWN_RIDX_COUNT])
{
	uint32_t reg;

	/* Write per-CCK rate Tx power. */
	if (chain == 0) {
		reg = urtwn_bb_read(sc, R92C_TXAGC_A_CCK1_MCS32);
		reg = RW(reg, R92C_TXAGC_A_CCK1,  power[0]);
		urtwn_bb_write(sc, R92C_TXAGC_A_CCK1_MCS32, reg);
		reg = urtwn_bb_read(sc, R92C_TXAGC_B_CCK11_A_CCK2_11);
		reg = RW(reg, R92C_TXAGC_A_CCK2,  power[1]);
		reg = RW(reg, R92C_TXAGC_A_CCK55, power[2]);
		reg = RW(reg, R92C_TXAGC_A_CCK11, power[3]);
		urtwn_bb_write(sc, R92C_TXAGC_B_CCK11_A_CCK2_11, reg);
	} else {
		reg = urtwn_bb_read(sc, R92C_TXAGC_B_CCK1_55_MCS32);
		reg = RW(reg, R92C_TXAGC_B_CCK1,  power[0]);
		reg = RW(reg, R92C_TXAGC_B_CCK2,  power[1]);
		reg = RW(reg, R92C_TXAGC_B_CCK55, power[2]);
		urtwn_bb_write(sc, R92C_TXAGC_B_CCK1_55_MCS32, reg);
		reg = urtwn_bb_read(sc, R92C_TXAGC_B_CCK11_A_CCK2_11);
		reg = RW(reg, R92C_TXAGC_B_CCK11, power[3]);
		urtwn_bb_write(sc, R92C_TXAGC_B_CCK11_A_CCK2_11, reg);
	}
	/* Write per-OFDM rate Tx power. */
	urtwn_bb_write(sc, R92C_TXAGC_RATE18_06(chain),
	    SM(R92C_TXAGC_RATE06, power[ 4]) |
	    SM(R92C_TXAGC_RATE09, power[ 5]) |
	    SM(R92C_TXAGC_RATE12, power[ 6]) |
	    SM(R92C_TXAGC_RATE18, power[ 7]));
	urtwn_bb_write(sc, R92C_TXAGC_RATE54_24(chain),
	    SM(R92C_TXAGC_RATE24, power[ 8]) |
	    SM(R92C_TXAGC_RATE36, power[ 9]) |
	    SM(R92C_TXAGC_RATE48, power[10]) |
	    SM(R92C_TXAGC_RATE54, power[11]));
	/* Write per-MCS Tx power. */
	urtwn_bb_write(sc, R92C_TXAGC_MCS03_MCS00(chain),
	    SM(R92C_TXAGC_MCS00,  power[12]) |
	    SM(R92C_TXAGC_MCS01,  power[13]) |
	    SM(R92C_TXAGC_MCS02,  power[14]) |
	    SM(R92C_TXAGC_MCS03,  power[15]));
	urtwn_bb_write(sc, R92C_TXAGC_MCS07_MCS04(chain),
	    SM(R92C_TXAGC_MCS04,  power[16]) |
	    SM(R92C_TXAGC_MCS05,  power[17]) |
	    SM(R92C_TXAGC_MCS06,  power[18]) |
	    SM(R92C_TXAGC_MCS07,  power[19]));
	urtwn_bb_write(sc, R92C_TXAGC_MCS11_MCS08(chain),
	    SM(R92C_TXAGC_MCS08,  power[20]) |
	    SM(R92C_TXAGC_MCS09,  power[21]) |
	    SM(R92C_TXAGC_MCS10,  power[22]) |
	    SM(R92C_TXAGC_MCS11,  power[23]));
	urtwn_bb_write(sc, R92C_TXAGC_MCS15_MCS12(chain),
	    SM(R92C_TXAGC_MCS12,  power[24]) |
	    SM(R92C_TXAGC_MCS13,  power[25]) |
	    SM(R92C_TXAGC_MCS14,  power[26]) |
	    SM(R92C_TXAGC_MCS15,  power[27]));
}

static void
urtwn_get_txpower(struct urtwn_softc *sc, int chain,
    struct ieee80211_channel *c, struct ieee80211_channel *extc,
    uint16_t power[URTWN_RIDX_COUNT])
{
	struct ieee80211com *ic = &sc->sc_ic;
	struct r92c_rom *rom = &sc->rom.r92c_rom;
	uint16_t cckpow, ofdmpow, htpow, diff, max;
	const struct urtwn_txpwr *base;
	int ridx, chan, group;

	/* Determine channel group. */
	chan = ieee80211_chan2ieee(ic, c);	/* XXX center freq! */
	if (chan <= 3)
		group = 0;
	else if (chan <= 9)
		group = 1;
	else
		group = 2;

	/* Get original Tx power based on board type and RF chain. */
	if (!(sc->chip & URTWN_CHIP_92C)) {
		if (sc->board_type == R92C_BOARD_TYPE_HIGHPA)
			base = &rtl8188ru_txagc[chain];
		else
			base = &rtl8192cu_txagc[chain];
	} else
		base = &rtl8192cu_txagc[chain];

	memset(power, 0, URTWN_RIDX_COUNT * sizeof(power[0]));
	if (sc->regulatory == 0) {
		for (ridx = URTWN_RIDX_CCK1; ridx <= URTWN_RIDX_CCK11; ridx++)
			power[ridx] = base->pwr[0][ridx];
	}
	for (ridx = URTWN_RIDX_OFDM6; ridx < URTWN_RIDX_COUNT; ridx++) {
		if (sc->regulatory == 3) {
			power[ridx] = base->pwr[0][ridx];
			/* Apply vendor limits. */
			if (extc != NULL)
				max = rom->ht40_max_pwr[group];
			else
				max = rom->ht20_max_pwr[group];
			max = (max >> (chain * 4)) & 0xf;
			if (power[ridx] > max)
				power[ridx] = max;
		} else if (sc->regulatory == 1) {
			if (extc == NULL)
				power[ridx] = base->pwr[group][ridx];
		} else if (sc->regulatory != 2)
			power[ridx] = base->pwr[0][ridx];
	}

	/* Compute per-CCK rate Tx power. */
	cckpow = rom->cck_tx_pwr[chain][group];
	for (ridx = URTWN_RIDX_CCK1; ridx <= URTWN_RIDX_CCK11; ridx++) {
		power[ridx] += cckpow;
		if (power[ridx] > R92C_MAX_TX_PWR)
			power[ridx] = R92C_MAX_TX_PWR;
	}

	htpow = rom->ht40_1s_tx_pwr[chain][group];
	if (sc->ntxchains > 1) {
		/* Apply reduction for 2 spatial streams. */
		diff = rom->ht40_2s_tx_pwr_diff[group];
		diff = (diff >> (chain * 4)) & 0xf;
		htpow = (htpow > diff) ? htpow - diff : 0;
	}

	/* Compute per-OFDM rate Tx power. */
	diff = rom->ofdm_tx_pwr_diff[group];
	diff = (diff >> (chain * 4)) & 0xf;
	ofdmpow = htpow + diff;	/* HT->OFDM correction. */
	for (ridx = URTWN_RIDX_OFDM6; ridx <= URTWN_RIDX_OFDM54; ridx++) {
		power[ridx] += ofdmpow;
		if (power[ridx] > R92C_MAX_TX_PWR)
			power[ridx] = R92C_MAX_TX_PWR;
	}

	/* Compute per-MCS Tx power. */
	if (extc == NULL) {
		diff = rom->ht20_tx_pwr_diff[group];
		diff = (diff >> (chain * 4)) & 0xf;
		htpow += diff;	/* HT40->HT20 correction. */
	}
	for (ridx = 12; ridx <= 27; ridx++) {
		power[ridx] += htpow;
		if (power[ridx] > R92C_MAX_TX_PWR)
			power[ridx] = R92C_MAX_TX_PWR;
	}
#ifdef URTWN_DEBUG
	if (urtwn_debug >= 4) {
		/* Dump per-rate Tx power values. */
		printf("Tx power for chain %d:\n", chain);
		for (ridx = URTWN_RIDX_CCK1; ridx < URTWN_RIDX_COUNT; ridx++)
			printf("Rate %d = %u\n", ridx, power[ridx]);
	}
#endif
}

static void
urtwn_r88e_get_txpower(struct urtwn_softc *sc, int chain,
    struct ieee80211_channel *c, struct ieee80211_channel *extc,
    uint16_t power[URTWN_RIDX_COUNT])
{
	struct ieee80211com *ic = &sc->sc_ic;
	uint16_t cckpow, ofdmpow, bw20pow, htpow;
	const struct urtwn_r88e_txpwr *base;
	int ridx, chan, group;

	/* Determine channel group. */
	chan = ieee80211_chan2ieee(ic, c);	/* XXX center freq! */
	if (chan <= 2)
		group = 0;
	else if (chan <= 5)
		group = 1;
	else if (chan <= 8)
		group = 2;
	else if (chan <= 11)
		group = 3;
	else if (chan <= 13)
		group = 4;
	else
		group = 5;

	/* Get original Tx power based on board type and RF chain. */
	base = &rtl8188eu_txagc[chain];

	memset(power, 0, URTWN_RIDX_COUNT * sizeof(power[0]));
	if (sc->regulatory == 0) {
		for (ridx = URTWN_RIDX_CCK1; ridx <= URTWN_RIDX_CCK11; ridx++)
			power[ridx] = base->pwr[0][ridx];
	}
	for (ridx = URTWN_RIDX_OFDM6; ridx < URTWN_RIDX_COUNT; ridx++) {
		if (sc->regulatory == 3)
			power[ridx] = base->pwr[0][ridx];
		else if (sc->regulatory == 1) {
			if (extc == NULL)
				power[ridx] = base->pwr[group][ridx];
		} else if (sc->regulatory != 2)
			power[ridx] = base->pwr[0][ridx];
	}

	/* Compute per-CCK rate Tx power. */
	cckpow = sc->cck_tx_pwr[group];
	for (ridx = URTWN_RIDX_CCK1; ridx <= URTWN_RIDX_CCK11; ridx++) {
		power[ridx] += cckpow;
		if (power[ridx] > R92C_MAX_TX_PWR)
			power[ridx] = R92C_MAX_TX_PWR;
	}

	htpow = sc->ht40_tx_pwr[group];

	/* Compute per-OFDM rate Tx power. */
	ofdmpow = htpow + sc->ofdm_tx_pwr_diff;
	for (ridx = URTWN_RIDX_OFDM6; ridx <= URTWN_RIDX_OFDM54; ridx++) {
		power[ridx] += ofdmpow;
		if (power[ridx] > R92C_MAX_TX_PWR)
			power[ridx] = R92C_MAX_TX_PWR;
	}

	bw20pow = htpow + sc->bw20_tx_pwr_diff;
	for (ridx = 12; ridx <= 27; ridx++) {
		power[ridx] += bw20pow;
		if (power[ridx] > R92C_MAX_TX_PWR)
			power[ridx] = R92C_MAX_TX_PWR;
	}
}

static void
urtwn_set_txpower(struct urtwn_softc *sc, struct ieee80211_channel *c,
    struct ieee80211_channel *extc)
{
	uint16_t power[URTWN_RIDX_COUNT];
	int i;

	for (i = 0; i < sc->ntxchains; i++) {
		/* Compute per-rate Tx power values. */
		if (sc->chip & URTWN_CHIP_88E)
			urtwn_r88e_get_txpower(sc, i, c, extc, power);
		else
			urtwn_get_txpower(sc, i, c, extc, power);
		/* Write per-rate Tx power values to hardware. */
		urtwn_write_txpower(sc, i, power);
	}
}

static void
urtwn_set_rx_bssid_all(struct urtwn_softc *sc, int enable)
{
	uint32_t reg;

	reg = urtwn_read_4(sc, R92C_RCR);
	if (enable)
		reg &= ~R92C_RCR_CBSSID_BCN;
	else
		reg |= R92C_RCR_CBSSID_BCN;
	urtwn_write_4(sc, R92C_RCR, reg);
}

static void
urtwn_set_gain(struct urtwn_softc *sc, uint8_t gain)
{
	uint32_t reg;

	reg = urtwn_bb_read(sc, R92C_OFDM0_AGCCORE1(0));
	reg = RW(reg, R92C_OFDM0_AGCCORE1_GAIN, gain);
	urtwn_bb_write(sc, R92C_OFDM0_AGCCORE1(0), reg);

	if (!(sc->chip & URTWN_CHIP_88E)) {
		reg = urtwn_bb_read(sc, R92C_OFDM0_AGCCORE1(1));
		reg = RW(reg, R92C_OFDM0_AGCCORE1_GAIN, gain);
		urtwn_bb_write(sc, R92C_OFDM0_AGCCORE1(1), reg);
	}
}

static void
urtwn_scan_start(struct ieee80211com *ic)
{
	struct urtwn_softc *sc = ic->ic_softc;

	URTWN_LOCK(sc);
	/* Receive beacons / probe responses from any BSSID. */
	if (ic->ic_opmode != IEEE80211_M_IBSS)
		urtwn_set_rx_bssid_all(sc, 1);

	/* Set gain for scanning. */
	urtwn_set_gain(sc, 0x20);
	URTWN_UNLOCK(sc);
}

static void
urtwn_scan_end(struct ieee80211com *ic)
{
	struct urtwn_softc *sc = ic->ic_softc;

	URTWN_LOCK(sc);
	/* Restore limitations. */
	if (ic->ic_promisc == 0 && ic->ic_opmode != IEEE80211_M_IBSS)
		urtwn_set_rx_bssid_all(sc, 0);

	/* Set gain under link. */
	urtwn_set_gain(sc, 0x32);
	URTWN_UNLOCK(sc);
}

static void
urtwn_set_channel(struct ieee80211com *ic)
{
	struct urtwn_softc *sc = ic->ic_softc;
	struct ieee80211_channel *c = ic->ic_curchan;
	struct ieee80211vap *vap = TAILQ_FIRST(&ic->ic_vaps);

	URTWN_LOCK(sc);
	if (vap->iv_state == IEEE80211_S_SCAN) {
		/* Make link LED blink during scan. */
		urtwn_set_led(sc, URTWN_LED_LINK, !sc->ledlink);
	}
	urtwn_set_chan(sc, c, NULL);
	sc->sc_rxtap.wr_chan_freq = htole16(c->ic_freq);
	sc->sc_rxtap.wr_chan_flags = htole16(c->ic_flags);
	sc->sc_txtap.wt_chan_freq = htole16(c->ic_freq);
	sc->sc_txtap.wt_chan_flags = htole16(c->ic_flags);
	URTWN_UNLOCK(sc);
}

static int
urtwn_wme_update(struct ieee80211com *ic)
{
	const struct wmeParams *wmep =
	    ic->ic_wme.wme_chanParams.cap_wmeParams;
	struct urtwn_softc *sc = ic->ic_softc;
	uint8_t aifs, acm, slottime;
	int ac;

	acm = 0;
	slottime = IEEE80211_GET_SLOTTIME(ic);

	URTWN_LOCK(sc);
	for (ac = WME_AC_BE; ac < WME_NUM_AC; ac++) {
		/* AIFS[AC] = AIFSN[AC] * aSlotTime + aSIFSTime. */
		aifs = wmep[ac].wmep_aifsn * slottime + IEEE80211_DUR_SIFS;
		urtwn_write_4(sc, wme2queue[ac].reg,
		    SM(R92C_EDCA_PARAM_TXOP, wmep[ac].wmep_txopLimit) |
		    SM(R92C_EDCA_PARAM_ECWMIN, wmep[ac].wmep_logcwmin) |
		    SM(R92C_EDCA_PARAM_ECWMAX, wmep[ac].wmep_logcwmax) |
		    SM(R92C_EDCA_PARAM_AIFS, aifs));
		if (ac != WME_AC_BE)
			acm |= wmep[ac].wmep_acm << ac;
	}

	if (acm != 0)
		acm |= R92C_ACMHWCTRL_EN;
	urtwn_write_1(sc, R92C_ACMHWCTRL,
	    (urtwn_read_1(sc, R92C_ACMHWCTRL) & ~R92C_ACMHWCTRL_ACM_MASK) |
	    acm);

	URTWN_UNLOCK(sc);

	return 0;
}

static int
urtwn_wme_update(struct ieee80211com *ic)
{
	const struct wmeParams *wmep =
	    ic->ic_wme.wme_chanParams.cap_wmeParams;
	struct urtwn_softc *sc = ic->ic_softc;
	uint8_t aifs, acm, slottime;
	int ac;

	acm = 0;
	slottime = (ic->ic_flags & IEEE80211_F_SHSLOT) ?
	    IEEE80211_DUR_SHSLOT : IEEE80211_DUR_SLOT;

	URTWN_LOCK(sc);
	for (ac = WME_AC_BE; ac < WME_NUM_AC; ac++) {
		/* AIFS[AC] = AIFSN[AC] * aSlotTime + aSIFSTime. */
		aifs = wmep[ac].wmep_aifsn * slottime + IEEE80211_DUR_SIFS;
		urtwn_write_4(sc, wme2queue[ac].reg,
		    SM(R92C_EDCA_PARAM_TXOP, wmep[ac].wmep_txopLimit) |
		    SM(R92C_EDCA_PARAM_ECWMIN, wmep[ac].wmep_logcwmin) |
		    SM(R92C_EDCA_PARAM_ECWMAX, wmep[ac].wmep_logcwmax) |
		    SM(R92C_EDCA_PARAM_AIFS, aifs));
		if (ac != WME_AC_BE)
			acm |= wmep[ac].wmep_acm << ac;
	}

	if (acm != 0)
		acm |= R92C_ACMHWCTRL_EN;
	urtwn_write_1(sc, R92C_ACMHWCTRL,
	    (urtwn_read_1(sc, R92C_ACMHWCTRL) & ~R92C_ACMHWCTRL_ACM_MASK) |
	    acm);

	URTWN_UNLOCK(sc);

	return 0;
}

static void
urtwn_set_promisc(struct urtwn_softc *sc)
{
	struct ieee80211com *ic = &sc->sc_ic;
	struct ieee80211vap *vap = TAILQ_FIRST(&ic->ic_vaps);
	uint32_t rcr, mask1, mask2;

	URTWN_ASSERT_LOCKED(sc);

	if (vap->iv_opmode == IEEE80211_M_MONITOR)
		return;

	mask1 = R92C_RCR_ACF | R92C_RCR_ADF | R92C_RCR_AMF | R92C_RCR_AAP;
	mask2 = R92C_RCR_APM;

	if (vap->iv_state == IEEE80211_S_RUN) {
		switch (vap->iv_opmode) {
		case IEEE80211_M_STA:
			mask2 |= R92C_RCR_CBSSID_DATA;
			/* FALLTHROUGH */
		case IEEE80211_M_HOSTAP:
			mask2 |= R92C_RCR_CBSSID_BCN;
			break;
		case IEEE80211_M_IBSS:
			mask2 |= R92C_RCR_CBSSID_DATA;
			break;
		default:
			device_printf(sc->sc_dev, "%s: undefined opmode %d\n",
			    __func__, vap->iv_opmode);
			return;
		}
	}

	rcr = urtwn_read_4(sc, R92C_RCR);
	if (ic->ic_promisc == 0)
		rcr = (rcr & ~mask1) | mask2;
	else
		rcr = (rcr & ~mask2) | mask1;
	urtwn_write_4(sc, R92C_RCR, rcr);
}

static void
urtwn_update_promisc(struct ieee80211com *ic)
{
	struct urtwn_softc *sc = ic->ic_softc;

	URTWN_LOCK(sc);
	if (sc->sc_flags & URTWN_RUNNING)
		urtwn_set_promisc(sc);
	URTWN_UNLOCK(sc);
}

static void
urtwn_update_mcast(struct ieee80211com *ic)
{
	/* XXX do nothing?  */
}

static struct ieee80211_node *
urtwn_r88e_node_alloc(struct ieee80211vap *vap,
    const uint8_t mac[IEEE80211_ADDR_LEN])
{
	struct urtwn_node *un;

	un = malloc(sizeof (struct urtwn_node), M_80211_NODE,
	    M_NOWAIT | M_ZERO);

	if (un == NULL)
		return NULL;

	un->id = URTWN_MACID_UNDEFINED;

	return &un->ni;
}

static void
urtwn_r88e_newassoc(struct ieee80211_node *ni, int isnew)
{
	struct urtwn_softc *sc = ni->ni_ic->ic_softc;
	struct urtwn_node *un = URTWN_NODE(ni);
	uint8_t id;

	if (!isnew)
		return;

	URTWN_NT_LOCK(sc);
	for (id = 0; id <= URTWN_MACID_MAX(sc); id++) {
		if (id != URTWN_MACID_BC && sc->node_list[id] == NULL) {
			un->id = id;
			sc->node_list[id] = ni;
			break;
		}
	}
	URTWN_NT_UNLOCK(sc);

	if (id > URTWN_MACID_MAX(sc)) {
		device_printf(sc->sc_dev, "%s: node table is full\n",
		    __func__);
	}
}

static void
urtwn_r88e_node_free(struct ieee80211_node *ni)
{
	struct urtwn_softc *sc = ni->ni_ic->ic_softc;
	struct urtwn_node *un = URTWN_NODE(ni);

	URTWN_NT_LOCK(sc);
	if (un->id != URTWN_MACID_UNDEFINED)
		sc->node_list[un->id] = NULL;
	URTWN_NT_UNLOCK(sc);

	sc->sc_node_free(ni);
}

static void
urtwn_set_chan(struct urtwn_softc *sc, struct ieee80211_channel *c,
    struct ieee80211_channel *extc)
{
	struct ieee80211com *ic = &sc->sc_ic;
	uint32_t reg;
	u_int chan;
	int i;

	chan = ieee80211_chan2ieee(ic, c);	/* XXX center freq! */
	if (chan == 0 || chan == IEEE80211_CHAN_ANY) {
		device_printf(sc->sc_dev,
		    "%s: invalid channel %x\n", __func__, chan);
		return;
	}

	/* Set Tx power for this new channel. */
	urtwn_set_txpower(sc, c, extc);

	for (i = 0; i < sc->nrxchains; i++) {
		urtwn_rf_write(sc, i, R92C_RF_CHNLBW,
		    RW(sc->rf_chnlbw[i], R92C_RF_CHNLBW_CHNL, chan));
	}
#ifndef IEEE80211_NO_HT
	if (extc != NULL) {
		/* Is secondary channel below or above primary? */
		int prichlo = c->ic_freq < extc->ic_freq;

		urtwn_write_1(sc, R92C_BWOPMODE,
		    urtwn_read_1(sc, R92C_BWOPMODE) & ~R92C_BWOPMODE_20MHZ);

		reg = urtwn_read_1(sc, R92C_RRSR + 2);
		reg = (reg & ~0x6f) | (prichlo ? 1 : 2) << 5;
		urtwn_write_1(sc, R92C_RRSR + 2, reg);

		urtwn_bb_write(sc, R92C_FPGA0_RFMOD,
		    urtwn_bb_read(sc, R92C_FPGA0_RFMOD) | R92C_RFMOD_40MHZ);
		urtwn_bb_write(sc, R92C_FPGA1_RFMOD,
		    urtwn_bb_read(sc, R92C_FPGA1_RFMOD) | R92C_RFMOD_40MHZ);

		/* Set CCK side band. */
		reg = urtwn_bb_read(sc, R92C_CCK0_SYSTEM);
		reg = (reg & ~0x00000010) | (prichlo ? 0 : 1) << 4;
		urtwn_bb_write(sc, R92C_CCK0_SYSTEM, reg);

		reg = urtwn_bb_read(sc, R92C_OFDM1_LSTF);
		reg = (reg & ~0x00000c00) | (prichlo ? 1 : 2) << 10;
		urtwn_bb_write(sc, R92C_OFDM1_LSTF, reg);

		urtwn_bb_write(sc, R92C_FPGA0_ANAPARAM2,
		    urtwn_bb_read(sc, R92C_FPGA0_ANAPARAM2) &
		    ~R92C_FPGA0_ANAPARAM2_CBW20);

		reg = urtwn_bb_read(sc, 0x818);
		reg = (reg & ~0x0c000000) | (prichlo ? 2 : 1) << 26;
		urtwn_bb_write(sc, 0x818, reg);

		/* Select 40MHz bandwidth. */
		urtwn_rf_write(sc, 0, R92C_RF_CHNLBW,
		    (sc->rf_chnlbw[0] & ~0xfff) | chan);
	} else
#endif
	{
		urtwn_write_1(sc, R92C_BWOPMODE,
		    urtwn_read_1(sc, R92C_BWOPMODE) | R92C_BWOPMODE_20MHZ);

		urtwn_bb_write(sc, R92C_FPGA0_RFMOD,
		    urtwn_bb_read(sc, R92C_FPGA0_RFMOD) & ~R92C_RFMOD_40MHZ);
		urtwn_bb_write(sc, R92C_FPGA1_RFMOD,
		    urtwn_bb_read(sc, R92C_FPGA1_RFMOD) & ~R92C_RFMOD_40MHZ);

		if (!(sc->chip & URTWN_CHIP_88E)) {
			urtwn_bb_write(sc, R92C_FPGA0_ANAPARAM2,
			    urtwn_bb_read(sc, R92C_FPGA0_ANAPARAM2) |
			    R92C_FPGA0_ANAPARAM2_CBW20);
		}

		/* Select 20MHz bandwidth. */
		urtwn_rf_write(sc, 0, R92C_RF_CHNLBW,
		    (sc->rf_chnlbw[0] & ~0xfff) | chan |
		    ((sc->chip & URTWN_CHIP_88E) ? R88E_RF_CHNLBW_BW20 :
		    R92C_RF_CHNLBW_BW20));
	}
}

static void
urtwn_iq_calib(struct urtwn_softc *sc)
{
	/* TODO */
}

static void
urtwn_lc_calib(struct urtwn_softc *sc)
{
	uint32_t rf_ac[2];
	uint8_t txmode;
	int i;

	txmode = urtwn_read_1(sc, R92C_OFDM1_LSTF + 3);
	if ((txmode & 0x70) != 0) {
		/* Disable all continuous Tx. */
		urtwn_write_1(sc, R92C_OFDM1_LSTF + 3, txmode & ~0x70);

		/* Set RF mode to standby mode. */
		for (i = 0; i < sc->nrxchains; i++) {
			rf_ac[i] = urtwn_rf_read(sc, i, R92C_RF_AC);
			urtwn_rf_write(sc, i, R92C_RF_AC,
			    RW(rf_ac[i], R92C_RF_AC_MODE,
				R92C_RF_AC_MODE_STANDBY));
		}
	} else {
		/* Block all Tx queues. */
		urtwn_write_1(sc, R92C_TXPAUSE, 0xff);
	}
	/* Start calibration. */
	urtwn_rf_write(sc, 0, R92C_RF_CHNLBW,
	    urtwn_rf_read(sc, 0, R92C_RF_CHNLBW) | R92C_RF_CHNLBW_LCSTART);

	/* Give calibration the time to complete. */
	usb_pause_mtx(&sc->sc_mtx, hz / 10);		/* 100ms */

	/* Restore configuration. */
	if ((txmode & 0x70) != 0) {
		/* Restore Tx mode. */
		urtwn_write_1(sc, R92C_OFDM1_LSTF + 3, txmode);
		/* Restore RF mode. */
		for (i = 0; i < sc->nrxchains; i++)
			urtwn_rf_write(sc, i, R92C_RF_AC, rf_ac[i]);
	} else {
		/* Unblock all Tx queues. */
		urtwn_write_1(sc, R92C_TXPAUSE, 0x00);
	}
}

static int
urtwn_init(struct urtwn_softc *sc)
{
	struct ieee80211com *ic = &sc->sc_ic;
	struct ieee80211vap *vap = TAILQ_FIRST(&ic->ic_vaps);
	uint8_t macaddr[IEEE80211_ADDR_LEN];
	uint32_t reg;
	usb_error_t usb_err = USB_ERR_NORMAL_COMPLETION;
	int error;

	URTWN_LOCK(sc);
	if (sc->sc_flags & URTWN_RUNNING) {
		URTWN_UNLOCK(sc);
		return (0);
	}

	/* Init firmware commands ring. */
	sc->fwcur = 0;

	/* Allocate Tx/Rx buffers. */
	error = urtwn_alloc_rx_list(sc);
	if (error != 0)
		goto fail;

	error = urtwn_alloc_tx_list(sc);
	if (error != 0)
		goto fail;

	/* Power on adapter. */
	error = urtwn_power_on(sc);
	if (error != 0)
		goto fail;

	/* Initialize DMA. */
	error = urtwn_dma_init(sc);
	if (error != 0)
		goto fail;

	/* Set info size in Rx descriptors (in 64-bit words). */
	urtwn_write_1(sc, R92C_RX_DRVINFO_SZ, 4);

	/* Init interrupts. */
	if (sc->chip & URTWN_CHIP_88E) {
		usb_err = urtwn_write_4(sc, R88E_HISR, 0xffffffff);
		if (usb_err != USB_ERR_NORMAL_COMPLETION)
			goto fail;
		usb_err = urtwn_write_4(sc, R88E_HIMR, R88E_HIMR_CPWM | R88E_HIMR_CPWM2 |
		    R88E_HIMR_TBDER | R88E_HIMR_PSTIMEOUT);
		if (usb_err != USB_ERR_NORMAL_COMPLETION)
			goto fail;
		usb_err = urtwn_write_4(sc, R88E_HIMRE, R88E_HIMRE_RXFOVW |
		    R88E_HIMRE_TXFOVW | R88E_HIMRE_RXERR | R88E_HIMRE_TXERR);
		if (usb_err != USB_ERR_NORMAL_COMPLETION)
			goto fail;
		usb_err = urtwn_write_1(sc, R92C_USB_SPECIAL_OPTION,
		    urtwn_read_1(sc, R92C_USB_SPECIAL_OPTION) |
		    R92C_USB_SPECIAL_OPTION_INT_BULK_SEL);
		if (usb_err != USB_ERR_NORMAL_COMPLETION)
			goto fail;
	} else {
		usb_err = urtwn_write_4(sc, R92C_HISR, 0xffffffff);
		if (usb_err != USB_ERR_NORMAL_COMPLETION)
			goto fail;
		usb_err = urtwn_write_4(sc, R92C_HIMR, 0xffffffff);
		if (usb_err != USB_ERR_NORMAL_COMPLETION)
			goto fail;
	}

	/* Set MAC address. */
	IEEE80211_ADDR_COPY(macaddr, vap ? vap->iv_myaddr : ic->ic_macaddr);
	usb_err = urtwn_write_region_1(sc, R92C_MACID, macaddr, IEEE80211_ADDR_LEN);
	if (usb_err != USB_ERR_NORMAL_COMPLETION)
		goto fail;

	/* Set initial network type. */
	urtwn_set_mode(sc, R92C_MSR_INFRA);

	/* Initialize Rx filter. */
	urtwn_rxfilter_init(sc);

	/* Set response rate. */
	reg = urtwn_read_4(sc, R92C_RRSR);
	reg = RW(reg, R92C_RRSR_RATE_BITMAP, R92C_RRSR_RATE_CCK_ONLY_1M);
	urtwn_write_4(sc, R92C_RRSR, reg);

	/* Set short/long retry limits. */
	urtwn_write_2(sc, R92C_RL,
	    SM(R92C_RL_SRL, 0x30) | SM(R92C_RL_LRL, 0x30));

	/* Initialize EDCA parameters. */
	urtwn_edca_init(sc);

	/* Setup rate fallback. */
	if (!(sc->chip & URTWN_CHIP_88E)) {
		urtwn_write_4(sc, R92C_DARFRC + 0, 0x00000000);
		urtwn_write_4(sc, R92C_DARFRC + 4, 0x10080404);
		urtwn_write_4(sc, R92C_RARFRC + 0, 0x04030201);
		urtwn_write_4(sc, R92C_RARFRC + 4, 0x08070605);
	}

	urtwn_write_1(sc, R92C_FWHW_TXQ_CTRL,
	    urtwn_read_1(sc, R92C_FWHW_TXQ_CTRL) |
	    R92C_FWHW_TXQ_CTRL_AMPDU_RTY_NEW);
	/* Set ACK timeout. */
	urtwn_write_1(sc, R92C_ACKTO, 0x40);

	/* Setup USB aggregation. */
	reg = urtwn_read_4(sc, R92C_TDECTRL);
	reg = RW(reg, R92C_TDECTRL_BLK_DESC_NUM, 6);
	urtwn_write_4(sc, R92C_TDECTRL, reg);
	urtwn_write_1(sc, R92C_TRXDMA_CTRL,
	    urtwn_read_1(sc, R92C_TRXDMA_CTRL) |
	    R92C_TRXDMA_CTRL_RXDMA_AGG_EN);
	urtwn_write_1(sc, R92C_RXDMA_AGG_PG_TH, 48);
	if (sc->chip & URTWN_CHIP_88E)
		urtwn_write_1(sc, R92C_RXDMA_AGG_PG_TH + 1, 4);
	else {
		urtwn_write_1(sc, R92C_USB_DMA_AGG_TO, 4);
		urtwn_write_1(sc, R92C_USB_SPECIAL_OPTION,
		    urtwn_read_1(sc, R92C_USB_SPECIAL_OPTION) |
		    R92C_USB_SPECIAL_OPTION_AGG_EN);
		urtwn_write_1(sc, R92C_USB_AGG_TH, 8);
		urtwn_write_1(sc, R92C_USB_AGG_TO, 6);
	}

	/* Initialize beacon parameters. */
	urtwn_write_2(sc, R92C_BCN_CTRL, 0x1010);
	urtwn_write_2(sc, R92C_TBTT_PROHIBIT, 0x6404);
	urtwn_write_1(sc, R92C_DRVERLYINT, 0x05);
	urtwn_write_1(sc, R92C_BCNDMATIM, 0x02);
	urtwn_write_2(sc, R92C_BCNTCFG, 0x660f);

	if (!(sc->chip & URTWN_CHIP_88E)) {
		/* Setup AMPDU aggregation. */
		urtwn_write_4(sc, R92C_AGGLEN_LMT, 0x99997631);	/* MCS7~0 */
		urtwn_write_1(sc, R92C_AGGR_BREAK_TIME, 0x16);
		urtwn_write_2(sc, R92C_MAX_AGGR_NUM, 0x0708);

		urtwn_write_1(sc, R92C_BCN_MAX_ERR, 0xff);
	}

	/* Load 8051 microcode. */
	error = urtwn_load_firmware(sc);
	if (error != 0)
		goto fail;

	/* Initialize MAC/BB/RF blocks. */
	error = urtwn_mac_init(sc);
	if (error != 0) {
		device_printf(sc->sc_dev,
		    "%s: error while initializing MAC block\n", __func__);
		goto fail;
	}
	urtwn_bb_init(sc);
	urtwn_rf_init(sc);

	/* Reinitialize Rx filter (D3845 is not committed yet). */
	urtwn_rxfilter_init(sc);

	if (sc->chip & URTWN_CHIP_88E) {
		urtwn_write_2(sc, R92C_CR,
		    urtwn_read_2(sc, R92C_CR) | R92C_CR_MACTXEN |
		    R92C_CR_MACRXEN);
	}

	/* Turn CCK and OFDM blocks on. */
	reg = urtwn_bb_read(sc, R92C_FPGA0_RFMOD);
	reg |= R92C_RFMOD_CCK_EN;
	usb_err = urtwn_bb_write(sc, R92C_FPGA0_RFMOD, reg);
	if (usb_err != USB_ERR_NORMAL_COMPLETION)
		goto fail;
	reg = urtwn_bb_read(sc, R92C_FPGA0_RFMOD);
	reg |= R92C_RFMOD_OFDM_EN;
	usb_err = urtwn_bb_write(sc, R92C_FPGA0_RFMOD, reg);
	if (usb_err != USB_ERR_NORMAL_COMPLETION)
		goto fail;

	/* Clear per-station keys table. */
	urtwn_cam_init(sc);

	/* Enable decryption / encryption. */
	urtwn_write_2(sc, R92C_SECCFG,
	    R92C_SECCFG_TXUCKEY_DEF | R92C_SECCFG_RXUCKEY_DEF |
	    R92C_SECCFG_TXENC_ENA | R92C_SECCFG_RXDEC_ENA |
	    R92C_SECCFG_TXBCKEY_DEF | R92C_SECCFG_RXBCKEY_DEF);

	/*
	 * Install static keys (if any).
	 * Must be called after urtwn_cam_init().
	 */
	ieee80211_runtask(ic, &sc->cmdq_task);

	/* Enable hardware sequence numbering. */
	urtwn_write_1(sc, R92C_HWSEQ_CTRL, 0xff);

	/* Enable per-packet TX report. */
	if (sc->chip & URTWN_CHIP_88E) {
		urtwn_write_1(sc, R88E_TX_RPT_CTRL,
		    urtwn_read_1(sc, R88E_TX_RPT_CTRL) | R88E_TX_RPT1_ENA);
	}

	/* Perform LO and IQ calibrations. */
	urtwn_iq_calib(sc);
	/* Perform LC calibration. */
	urtwn_lc_calib(sc);

	/* Fix USB interference issue. */
	if (!(sc->chip & URTWN_CHIP_88E)) {
		urtwn_write_1(sc, 0xfe40, 0xe0);
		urtwn_write_1(sc, 0xfe41, 0x8d);
		urtwn_write_1(sc, 0xfe42, 0x80);

		urtwn_pa_bias_init(sc);
	}

	/* Initialize GPIO setting. */
	urtwn_write_1(sc, R92C_GPIO_MUXCFG,
	    urtwn_read_1(sc, R92C_GPIO_MUXCFG) & ~R92C_GPIO_MUXCFG_ENBT);

	/* Fix for lower temperature. */
	if (!(sc->chip & URTWN_CHIP_88E))
		urtwn_write_1(sc, 0x15, 0xe9);

	usbd_transfer_start(sc->sc_xfer[URTWN_BULK_RX]);

	sc->sc_flags |= URTWN_RUNNING;

	callout_reset(&sc->sc_watchdog_ch, hz, urtwn_watchdog, sc);
fail:
	if (usb_err != USB_ERR_NORMAL_COMPLETION)
		error = EIO;                

	URTWN_UNLOCK(sc);                   

	return (error);
}

static void
urtwn_stop(struct urtwn_softc *sc)
{

	URTWN_LOCK(sc);
	if (!(sc->sc_flags & URTWN_RUNNING)) {
		URTWN_UNLOCK(sc);
		return;
	}

	sc->sc_flags &= ~URTWN_RUNNING;
	callout_stop(&sc->sc_watchdog_ch);
	urtwn_abort_xfers(sc);

	urtwn_drain_mbufq(sc);
	URTWN_UNLOCK(sc);
}

static void
urtwn_abort_xfers(struct urtwn_softc *sc)
{
	int i;

	URTWN_ASSERT_LOCKED(sc);

	/* abort any pending transfers */
	for (i = 0; i < URTWN_N_TRANSFER; i++)
		usbd_transfer_stop(sc->sc_xfer[i]);
}

static int
urtwn_raw_xmit(struct ieee80211_node *ni, struct mbuf *m,
    const struct ieee80211_bpf_params *params)
{
	struct ieee80211com *ic = ni->ni_ic;
	struct urtwn_softc *sc = ic->ic_softc;
	struct urtwn_data *bf;
	int error;

	/* prevent management frames from being sent if we're not ready */
	URTWN_LOCK(sc);
	if (!(sc->sc_flags & URTWN_RUNNING)) {
		error = ENETDOWN;
		goto end;
	}

	bf = urtwn_getbuf(sc);
	if (bf == NULL) {
		error = ENOBUFS;
		goto end;
	}

	if ((error = urtwn_tx_data(sc, ni, m, bf)) != 0) {
		STAILQ_INSERT_HEAD(&sc->sc_tx_inactive, bf, next);
		goto end;
	}

	sc->sc_txtimer = 5;
	callout_reset(&sc->sc_watchdog_ch, hz, urtwn_watchdog, sc);

end:
	if (error != 0)
		m_freem(m);

	URTWN_UNLOCK(sc);

	return (error);
}

static void
urtwn_ms_delay(struct urtwn_softc *sc)
{
	usb_pause_mtx(&sc->sc_mtx, hz / 1000);
}

static device_method_t urtwn_methods[] = {
	/* Device interface */
	DEVMETHOD(device_probe,		urtwn_match),
	DEVMETHOD(device_attach,	urtwn_attach),
	DEVMETHOD(device_detach,	urtwn_detach),

	DEVMETHOD_END
};

static driver_t urtwn_driver = {
	"urtwn",
	urtwn_methods,
	sizeof(struct urtwn_softc)
};

static devclass_t urtwn_devclass;

DRIVER_MODULE(urtwn, uhub, urtwn_driver, urtwn_devclass, NULL, NULL);
MODULE_DEPEND(urtwn, usb, 1, 1, 1);
MODULE_DEPEND(urtwn, wlan, 1, 1, 1);
MODULE_DEPEND(urtwn, firmware, 1, 1, 1);
MODULE_VERSION(urtwn, 1);
USB_PNP_HOST_INFO(urtwn_devs);<|MERGE_RESOLUTION|>--- conflicted
+++ resolved
@@ -2510,11 +2510,7 @@
 	struct ieee80211_channel *chan;
 	struct ieee80211_frame *wh;
 	struct r92c_tx_desc *txd;
-<<<<<<< HEAD
-	uint8_t macid, raid, ridx, subtype, type, tid, qsel;
-=======
 	uint8_t macid, raid, rate, ridx, subtype, type, tid, qsel;
->>>>>>> a3c1f4b0
 	int hasqos, ismcast;
 
 	URTWN_ASSERT_LOCKED(sc);
@@ -2535,8 +2531,6 @@
 	} else
 		tid = 0;
 
-<<<<<<< HEAD
-=======
 	chan = (ni->ni_chan != IEEE80211_CHAN_ANYC) ?
 		ni->ni_chan : ic->ic_curchan;
 	tp = &vap->iv_txparms[ieee80211_chan2mode(chan)];
@@ -2569,7 +2563,6 @@
 	else
 		raid = R92C_RAID_11B;
 
->>>>>>> a3c1f4b0
 	if (wh->i_fc[1] & IEEE80211_FC1_PROTECTED) {
 		k = ieee80211_crypto_encap(ni, m);
 		if (k == NULL) {
@@ -2601,17 +2594,6 @@
 
 		if (type == IEEE80211_FC0_TYPE_DATA) {
 			qsel = tid % URTWN_MAX_TID;
-<<<<<<< HEAD
-
-			if (!(m->m_flags & M_EAPOL)) {
-				if (ic->ic_curmode != IEEE80211_MODE_11B) {
-					raid = R92C_RAID_11BG;
-					ridx = URTWN_RIDX_OFDM54;
-				} else
-					ridx = URTWN_RIDX_CCK11;
-			}
-=======
->>>>>>> a3c1f4b0
 
 			if (sc->chip & URTWN_CHIP_88E) {
 				txd->txdw2 |= htole32(
@@ -4072,43 +4054,6 @@
 	return 0;
 }
 
-static int
-urtwn_wme_update(struct ieee80211com *ic)
-{
-	const struct wmeParams *wmep =
-	    ic->ic_wme.wme_chanParams.cap_wmeParams;
-	struct urtwn_softc *sc = ic->ic_softc;
-	uint8_t aifs, acm, slottime;
-	int ac;
-
-	acm = 0;
-	slottime = (ic->ic_flags & IEEE80211_F_SHSLOT) ?
-	    IEEE80211_DUR_SHSLOT : IEEE80211_DUR_SLOT;
-
-	URTWN_LOCK(sc);
-	for (ac = WME_AC_BE; ac < WME_NUM_AC; ac++) {
-		/* AIFS[AC] = AIFSN[AC] * aSlotTime + aSIFSTime. */
-		aifs = wmep[ac].wmep_aifsn * slottime + IEEE80211_DUR_SIFS;
-		urtwn_write_4(sc, wme2queue[ac].reg,
-		    SM(R92C_EDCA_PARAM_TXOP, wmep[ac].wmep_txopLimit) |
-		    SM(R92C_EDCA_PARAM_ECWMIN, wmep[ac].wmep_logcwmin) |
-		    SM(R92C_EDCA_PARAM_ECWMAX, wmep[ac].wmep_logcwmax) |
-		    SM(R92C_EDCA_PARAM_AIFS, aifs));
-		if (ac != WME_AC_BE)
-			acm |= wmep[ac].wmep_acm << ac;
-	}
-
-	if (acm != 0)
-		acm |= R92C_ACMHWCTRL_EN;
-	urtwn_write_1(sc, R92C_ACMHWCTRL,
-	    (urtwn_read_1(sc, R92C_ACMHWCTRL) & ~R92C_ACMHWCTRL_ACM_MASK) |
-	    acm);
-
-	URTWN_UNLOCK(sc);
-
-	return 0;
-}
-
 static void
 urtwn_set_promisc(struct urtwn_softc *sc)
 {
