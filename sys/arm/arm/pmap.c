--- conflicted
+++ resolved
@@ -179,7 +179,7 @@
 #define dprintf printf
 
 int pmap_debug_level = 0;
-#define PMAP_INLINE 
+#define PMAP_INLINE
 #else   /* PMAP_DEBUG */
 #define PDEBUG(_lev_,_stat_) /* Nothing */
 #define dprintf(x, arg...)
@@ -841,7 +841,7 @@
  * bucket/page table in place.
  *
  * Note that if a new L2 bucket/page was allocated, the caller *must*
- * increment the bucket occupancy counter appropriately *before* 
+ * increment the bucket occupancy counter appropriately *before*
  * releasing the pmap's lock to ensure no other thread or cpu deallocates
  * the bucket/page in the meantime.
  */
@@ -885,7 +885,7 @@
 			 */
 			pm->pm_l2[L2_IDX(l1idx)] = l2;
 		}
-	} 
+	}
 
 	l2b = &l2->l2_bucket[L2_BUCKET(l1idx)];
 
@@ -1075,7 +1075,7 @@
 		
 		if ((pte & L2_S_CACHE_MASK) != pte_l2_s_cache_mode_pt) {
 			/*
-			 * Page tables must have the cache-mode set to 
+			 * Page tables must have the cache-mode set to
 			 * Write-Thru.
 			 */
 			*ptep = (pte & ~L2_S_CACHE_MASK) | pte_l2_s_cache_mode_pt;
@@ -1390,7 +1390,7 @@
  * We use `maskbits' rather than `clearbits' because we're always passing
  * constants and the latter would require an extra inversion at run-time.
  */
-static int 
+static int
 pmap_clearbit(struct vm_page *pg, u_int maskbits)
 {
 	struct l2_bucket *l2b;
@@ -1448,10 +1448,10 @@
 
 		if (maskbits & (PVF_WRITE|PVF_MOD)) {
 			if ((pv->pv_flags & PVF_NC)) {
-				/* 
+				/*
 				 * Entry is not cacheable:
 				 *
-				 * Don't turn caching on again if this is a 
+				 * Don't turn caching on again if this is a
 				 * modified emulation. This would be
 				 * inconsitent with the settings created by
 				 * pmap_fix_cache(). Otherwise, it's safe
@@ -1468,7 +1468,7 @@
 			} else
 			if (opte & L2_S_PROT_W) {
 				vm_page_dirty(pg);
-				/* 
+				/*
 				 * Entry is writable/cacheable: check if pmap
 				 * is current if it is flush it, otherwise it
 				 * won't be in the cache
@@ -1725,7 +1725,7 @@
  * => caller should hold lock on vm_page [so that attrs can be adjusted]
  * => caller should NOT adjust pmap's wire_count
  * => we return the old flags
- * 
+ *
  * Modify a physical-virtual mapping in the pv table
  */
 static u_int
@@ -1815,7 +1815,7 @@
 	/*
 	 * Initialize the PV entry allocator.
 	 */
-	pvzone = uma_zcreate("PV ENTRY", sizeof (struct pv_entry), NULL, NULL, 
+	pvzone = uma_zcreate("PV ENTRY", sizeof (struct pv_entry), NULL, NULL,
 	    NULL, NULL, UMA_ALIGN_PTR, UMA_ZONE_VM | UMA_ZONE_NOFREE);
 	TUNABLE_INT_FETCH("vm.pmap.shpgperproc", &shpgperproc);
 	pv_entry_max = shpgperproc * maxproc + cnt.v_page_count;
@@ -1913,7 +1913,7 @@
 		vm_page_dirty(pg);
 		pv->pv_flags |= PVF_REF | PVF_MOD;
 
-		/* 
+		/*
 		 * Re-enable write permissions for the page.  No need to call
 		 * pmap_fix_cache(), since this is just a
 		 * modified-emulation fault, and the PVF_WRITE bit isn't
@@ -2211,7 +2211,7 @@
 }
 
 static void
-pmap_alloc_specials(vm_offset_t *availp, int pages, vm_offset_t *vap, 
+pmap_alloc_specials(vm_offset_t *availp, int pages, vm_offset_t *vap,
     pt_entry_t **ptep)
 {
 	vm_offset_t va = *availp;
@@ -2300,7 +2300,7 @@
 		if ((l2 = kernel_pmap->pm_l2[L2_IDX(l1idx)]) == NULL) {
 			if (l2next == PMAP_STATIC_L2_SIZE)
 				panic("pmap_bootstrap: out of static L2s");
-			kernel_pmap->pm_l2[L2_IDX(l1idx)] = l2 = 
+			kernel_pmap->pm_l2[L2_IDX(l1idx)] = l2 =
 			    &static_l2[l2next++];
 		}
 
@@ -2374,7 +2374,7 @@
 	 */
 #define SYSMAP(c, p, v, n)						\
     v = (c)va; va += ((n)*PAGE_SIZE); p = pte; pte += (n);
-    
+
 	pmap_alloc_specials(&virtual_avail, 1, &csrcp, &csrc_pte);
 	pmap_set_pt_cache_mode(kernel_l1pt, (vm_offset_t)csrc_pte);
 	pmap_alloc_specials(&virtual_avail, 1, &cdstp, &cdst_pte);
@@ -2528,7 +2528,7 @@
 		l2 = (struct l2_dtable *)nva;
 		nva += sizeof(struct l2_dtable);
 
-		if ((nva & PAGE_MASK) < (pmap_kernel_l2dtable_kva & 
+		if ((nva & PAGE_MASK) < (pmap_kernel_l2dtable_kva &
 		    PAGE_MASK)) {
 			/*
 			 * The new l2_dtable straddles a page boundary.
@@ -2776,7 +2776,7 @@
 		if (opte == 0)
 			l2b->l2b_occupancy++;
 	}
-	*pte = L2_S_PROTO | pa | L2_S_PROT(PTE_KERNEL, 
+	*pte = L2_S_PROTO | pa | L2_S_PROT(PTE_KERNEL,
 	    VM_PROT_READ | VM_PROT_WRITE);
 	if (flags & KENTER_CACHE)
 		*pte |= pte_l2_s_cache_mode;
@@ -2784,21 +2784,6 @@
 		*pte |= L2_S_PROT_U;
 	PTE_SYNC(pte);
 
-<<<<<<< HEAD
-		/* kernel direct mappings can be shared, so use a pv_entry
-		 * to ensure proper caching.
-		 *
-		 * The pvzone is used to delay the recording of kernel
-		 * mappings until the VM is running.
-		 * 
-		 * This expects the physical memory to have vm_page_array entry.
-		 */
-	if (pvzone != NULL && (m = vm_phys_paddr_to_vm_page(pa))) {
-		vm_page_lock_queues();
-		if (!TAILQ_EMPTY(&m->md.pv_list) || m->md.pv_kva) {
-			/* release vm_page lock for pv_entry UMA */
-			vm_page_unlock_queues();
-=======
 	/*
 	 * A kernel mapping may not be the page's only mapping, so create a PV
 	 * entry to ensure proper caching.
@@ -2811,7 +2796,6 @@
 	if (pvzone != NULL && (m = vm_phys_paddr_to_vm_page(pa)) != NULL) {
 		rw_wlock(&pvh_global_lock);
 		if (!TAILQ_EMPTY(&m->md.pv_list) || m->md.pv_kva != 0) {
->>>>>>> 85823a3b
 			if ((pve = pmap_get_pv_entry()) == NULL)
 				panic("pmap_kenter_internal: no pv entries");	
 			PMAP_LOCK(pmap_kernel());
@@ -2894,7 +2878,7 @@
 		PMAP_LOCK(pmap_kernel());
 		if (pvzone != NULL && (m = vm_phys_paddr_to_vm_page(pa)) &&
 		    (pve = pmap_remove_pv(m, pmap_kernel(), va)))
-			pmap_free_pv_entry(pve); 
+			pmap_free_pv_entry(pve);
 		PMAP_UNLOCK(pmap_kernel());
 		rw_wunlock(&pvh_global_lock);
 		va = va & ~PAGE_MASK;
@@ -2931,7 +2915,7 @@
 	PDEBUG(1, printf("pmap_map: virt = %08x, start = %08x, end = %08x, "
 	    "prot = %d\n", (uint32_t) *virt, (uint32_t) start, (uint32_t) end,
 	    prot));
-	    
+
 	while (start < end) {
 		pmap_kenter(va, start);
 		va += PAGE_SIZE;
@@ -2975,7 +2959,7 @@
 
 	for (i = 0; i < count; i++) {
 		pmap_wb_page(m[i]);
-		pmap_kenter_internal(va, VM_PAGE_TO_PHYS(m[i]), 
+		pmap_kenter_internal(va, VM_PAGE_TO_PHYS(m[i]),
 		    KENTER_CACHE);
 		va += PAGE_SIZE;
 	}
@@ -3329,7 +3313,7 @@
 		nflags |= PVF_WIRED;
 	PDEBUG(1, printf("pmap_enter: pmap = %08x, va = %08x, m = %08x, prot = %x, "
 	    "wired = %x\n", (uint32_t) pmap, va, (uint32_t) m, prot, wired));
-	    
+
 	if (pmap == pmap_kernel()) {
 		l2b = pmap_get_l2_bucket(pmap, va);
 		if (l2b == NULL)
@@ -3351,7 +3335,7 @@
 	}
 
 	ptep = &l2b->l2b_kva[l2pte_index(va)];
-		    
+
 	opte = *ptep;
 	npte = pa;
 	oflags = 0;
@@ -3514,8 +3498,7 @@
 	if (opte == 0) {
 		l2b->l2b_occupancy++;
 		pmap->pm_stats.resident_count++;
-	} 
-
+	}
 
 	/*
 	 * If this is just a wiring change, the two PTEs will be
@@ -3531,7 +3514,7 @@
 			 * is current
 			 */
 			PTE_SYNC(ptep);
-			if (L1_IDX(va) != L1_IDX(vector_page) && 
+			if (L1_IDX(va) != L1_IDX(vector_page) &&
 			    l2pte_valid(npte)) {
 				/*
 				 * This mapping is likely to be accessed as
@@ -3636,7 +3619,7 @@
 	ptep = &l2b->l2b_kva[l2pte_index(va)];
 	pte = *ptep;
 	pg = PHYS_TO_VM_PAGE(l2pte_pa(pte));
-	if (pg) 
+	if (pg)
 		pmap_modify_pv(pg, pmap, va, PVF_WIRED, wired ? PVF_WIRED : 0);
 	rw_wunlock(&pvh_global_lock);
  	PMAP_UNLOCK(pmap);
@@ -3693,7 +3676,7 @@
 		 */
 		KASSERT(pmap == kernel_pmap, ("unexpected section"));
 		/* XXX: what to do about the bits > 32 ? */
-		if (l1pd & L1_S_SUPERSEC) 
+		if (l1pd & L1_S_SUPERSEC)
 			pa = (l1pd & L1_SUP_FRAME) | (va & L1_SUP_OFFSET);
 		else
 			pa = (l1pd & L1_S_FRAME) | (va & L1_S_OFFSET);
@@ -3749,7 +3732,7 @@
 		 */
 		KASSERT(pmap == pmap_kernel(), ("huh"));
 		/* XXX: what to do about the bits > 32 ? */
-		if (l1pd & L1_S_SUPERSEC) 
+		if (l1pd & L1_S_SUPERSEC)
 			pa = (l1pd & L1_SUP_FRAME) | (va & L1_SUP_OFFSET);
 		else
 			pa = (l1pd & L1_S_FRAME) | (va & L1_S_OFFSET);
@@ -3826,7 +3809,7 @@
 		pmap_enter(pmap, vector_page,
 		    VM_PROT_READ, PHYS_TO_VM_PAGE(systempage.pv_pa),
 		    VM_PROT_READ, 1);
-	} 
+	}
 	return (1);
 }
 
@@ -3986,7 +3969,7 @@
 
 /*
  * pmap_zero_page()
- * 
+ *
  * Zero a given physical page by mapping it at a page hook point.
  * In doing the zero page op, the page we zero is mapped cachable, as with
  * StrongARM accesses to non-cached pages are non-burst making writing
@@ -4123,7 +4106,7 @@
 #endif /* ARM_MMU_XSCALE == 1 */
 
 /*
- *	pmap_zero_page zeros the specified hardware page by mapping 
+ *	pmap_zero_page zeros the specified hardware page by mapping
  *	the page into KVM and using bzero to clear its contents.
  */
 void
@@ -4134,7 +4117,7 @@
 
 
 /*
- *	pmap_zero_page_area zeros the specified hardware page by mapping 
+ *	pmap_zero_page_area zeros the specified hardware page by mapping
  *	the page into KVM and using bzero to clear its contents.
  *
  *	off and size may not cover an area beyond a single hardware page.
@@ -4148,7 +4131,7 @@
 
 
 /*
- *	pmap_zero_page_idle zeros the specified hardware page by mapping 
+ *	pmap_zero_page_idle zeros the specified hardware page by mapping
  *	the page into KVM and using bzero to clear its contents.  This
  *	is intended to be called from the vm_pagezero process only and
  *	outside of Giant.
@@ -4211,7 +4194,7 @@
 		if (npv->pv_pmap == pmap_kernel() || npv->pv_pmap == pm) {
 			flags |= npv->pv_flags;
 			/*
-			 * The page is mapped non-cacheable in 
+			 * The page is mapped non-cacheable in
 			 * this map.  No need to flush the cache.
 			 */
 			if (npv->pv_flags & PVF_NC) {
@@ -4363,7 +4346,7 @@
 	cpu_dcache_wbinv_all();
 	cpu_l2cache_wbinv_all();
 	if (_arm_memcpy && PAGE_SIZE >= _min_memcpy_size &&
-	    _arm_memcpy((void *)VM_PAGE_TO_PHYS(dst), 
+	    _arm_memcpy((void *)VM_PAGE_TO_PHYS(dst),
 	    (void *)VM_PAGE_TO_PHYS(src), PAGE_SIZE, IS_PHYSICAL) == 0)
 		return;
 #ifdef ARM_USE_SMALL_ALLOC
@@ -4510,7 +4493,7 @@
 
 	KASSERT((m->oflags & VPO_UNMANAGED) == 0,
 	    ("pmap_clear_reference: page %p is not managed", m));
-	if (m->md.pvh_attrs & PVF_REF) 
+	if (m->md.pvh_attrs & PVF_REF)
 		pmap_clearbit(m, PVF_REF);
 }
 
@@ -4696,7 +4679,7 @@
 
 	proto = L1_S_DOM(PMAP_DOMAIN_KERNEL) | L1_C_PROTO;
 
-#ifdef VERBOSE_INIT_ARM     
+#ifdef VERBOSE_INIT_ARM
 	printf("pmap_link_l2pt: pa=0x%x va=0x%x\n", l2pv->pv_pa, l2pv->pv_va);
 #endif
 
@@ -4765,7 +4748,7 @@
 {
 	pd_entry_t *pde = (pd_entry_t *) l1pt;
 	pt_entry_t *pte, f1, f2s, f2l;
-	vm_size_t resid;  
+	vm_size_t resid;
 	int i;
 
 	resid = (size + (PAGE_SIZE - 1)) & ~(PAGE_SIZE - 1);
@@ -4773,7 +4756,7 @@
 	if (l1pt == 0)
 		panic("pmap_map_chunk: no L1 table provided");
 
-#ifdef VERBOSE_INIT_ARM     
+#ifdef VERBOSE_INIT_ARM
 	printf("pmap_map_chunk: pa=0x%x va=0x%x size=0x%x resid=0x%x "
 	    "prot=0x%x cache=%d\n", pa, va, size, resid, prot, cache);
 #endif
