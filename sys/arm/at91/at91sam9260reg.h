--- conflicted
+++ resolved
@@ -34,9 +34,9 @@
 #define SAM9260_PLL_A_MIN_OUT_FREQ	 80000000 /*  80 Mhz */
 #define SAM9260_PLL_A_MAX_OUT_FREQ	240000000 /* 240 Mhz */
 #define SAM9260_PLL_A_MUL_SHIFT 16
-#define SAM9260_PLL_A_MUL_MASK 0x3FF 
+#define SAM9260_PLL_A_MUL_MASK 0x3FF
 #define SAM9260_PLL_A_DIV_SHIFT 0
-#define SAM9260_PLL_A_DIV_MASK 0xFF 
+#define SAM9260_PLL_A_DIV_MASK 0xFF
 
 #define SAM9260_PLL_B_MIN_IN_FREQ	  1000000 /*   1 Mhz */
 #define SAM9260_PLL_B_MAX_IN_FREQ	  5000000 /*   5 Mhz */
@@ -45,9 +45,9 @@
 #define SAM9260_PLL_B_MUL_SHIFT 16
 #define SAM9260_PLL_B_MUL_MASK 0x3FF
 #define SAM9260_PLL_B_DIV_SHIFT 0
-#define SAM9260_PLL_B_DIV_MASK 0xFF 
-
-/* 
+#define SAM9260_PLL_B_DIV_MASK 0xFF
+
+/*
  * Memory map, from datasheet :
  * 0x00000000 - 0x0ffffffff : Internal Memories
  * 0x10000000 - 0x1ffffffff : Chip Select 0
@@ -72,12 +72,6 @@
 #define AT91_CHIPSELECT_7 0x80000000
 
 
-<<<<<<< HEAD
-#define AT91SAM9260_BASE	0xd0000000
-                                 
-
-=======
->>>>>>> 85823a3b
 #define AT91SAM9260_EMAC_BASE 0xffc4000
 #define AT91SAM9260_EMAC_SIZE 0x4000
 
@@ -159,7 +153,7 @@
 #define AT91RM92_PMC_SIZE	0x100
 /* IRQs : */
 /*
- * 0: AIC 
+ * 0: AIC
  * 1: System peripheral (System timer, RTC, DBGU)
  * 2: PIO Controller A
  * 3: PIO Controller B
